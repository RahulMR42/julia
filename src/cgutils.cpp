// This file is a part of Julia. License is MIT: https://julialang.org/license

// utility procedures used in code generation

static Instruction *tbaa_decorate(MDNode *md, Instruction *load_or_store)
{
    load_or_store->setMetadata( llvm::LLVMContext::MD_tbaa, md );
    return load_or_store;
}

static Function *function_proto(Function *F, Module *M = nullptr)
{
    // Copy the declaration characteristics of the Function (not the body)
    Function *NewF = Function::Create(F->getFunctionType(),
                                      Function::ExternalLinkage,
                                      F->getName(),
                                      M);

    // Declarations are not allowed to have personality routines, but
    // copyAttributesFrom sets them anyway. Temporarily unset the personality
    // routine from `F`, since copying it and then resetting is more expensive
    // as well as introducing an extra use from this unowned function, which
    // can cause crashes in the LLVMContext's global destructor.
    llvm::Constant *OldPersonalityFn = nullptr;
    if (F->hasPersonalityFn()) {
        OldPersonalityFn = F->getPersonalityFn();
        F->setPersonalityFn(nullptr);
    }

     // FunctionType does not include any attributes. Copy them over manually
     // as codegen may make decisions based on the presence of certain attributes
     NewF->copyAttributesFrom(F);

    if (OldPersonalityFn)
        F->setPersonalityFn(OldPersonalityFn);

    // DLLImport only needs to be set for the shadow module
    // it just gets annoying in the JIT
    NewF->setDLLStorageClass(GlobalValue::DefaultStorageClass);

    return NewF;
}

#define prepare_call(Callee) prepare_call_in(jl_Module, (Callee))
static Value *prepare_call_in(Module *M, Value *Callee)
{
    if (Function *F = dyn_cast<Function>(Callee)) {
        GlobalValue *local = M->getNamedValue(Callee->getName());
        if (!local) {
            local = function_proto(F, M);
        }
        return local;
    }
    return Callee;
}

static Value *maybe_decay_untracked(IRBuilder<> &irbuilder, Value *V)
{
    if (V->getType() == T_pjlvalue)
        return irbuilder.CreateAddrSpaceCast(V, T_prjlvalue);
    else if (V->getType() == T_ppjlvalue)
        return irbuilder.CreateBitCast(V, T_pprjlvalue);
    return V;
}

static Constant *maybe_decay_untracked(IRBuilder<> &irbuilder, Constant *C)
{
    if (C->getType() == T_pjlvalue)
        return ConstantExpr::getAddrSpaceCast(C, T_prjlvalue);
    else if (C->getType() == T_ppjlvalue)
        return ConstantExpr::getBitCast(C, T_pprjlvalue);
    return C;
}

static Value *decay_derived(IRBuilder<> &irbuilder, Value *V)
{
    Type *T = V->getType();
    if (cast<PointerType>(T)->getAddressSpace() == AddressSpace::Derived)
        return V;
    // Once llvm deletes pointer element types, we won't need it here any more either.
    Type *NewT = PointerType::get(cast<PointerType>(T)->getElementType(), AddressSpace::Derived);
    return irbuilder.CreateAddrSpaceCast(V, NewT);
}

static Value *mark_callee_rooted(IRBuilder<> &irbuilder, Value *V)
{
    assert(V->getType() == T_pjlvalue || V->getType() == T_prjlvalue);
    return irbuilder.CreateAddrSpaceCast(V,
        PointerType::get(T_jlvalue, AddressSpace::CalleeRooted));
}

#define maybe_decay_untracked(V)  maybe_decay_untracked(ctx.builder, (V))
#define maybe_decay_untracked(V)  maybe_decay_untracked(ctx.builder, (V))
#define decay_derived(V)          decay_derived(ctx.builder, (V))
#define mark_callee_rooted(V)     mark_callee_rooted(ctx.builder, (V))


// --- language feature checks ---

// branch on whether a language feature is enabled or not
#define JL_FEAT_TEST(ctx, feature) ((ctx).params->feature)

// require a language feature to be enabled
#define JL_FEAT_REQUIRE(ctx, feature) \
    if (!JL_FEAT_TEST(ctx, feature)) \
        jl_errorf("%s for %s:%d requires the " #feature " language feature, which is disabled", \
                  __FUNCTION__, (ctx).file.str().c_str(), *(ctx).line);


// --- hook checks ---

#define JL_HOOK_TEST(params,hook) ((params)->hooks.hook != jl_nothing)

#define JL_HOOK_CALL(params,hook,argc,...) \
    _hook_call<argc>((params)->hooks.hook, {{__VA_ARGS__}});
template<int N>
static inline void _hook_call(jl_value_t *hook, std::array<jl_value_t*,N> args) {
    jl_value_t **argv;
    JL_GC_PUSHARGS(argv, N+1);
    argv[0] = hook;
    for (int i = 0; i < N; i++)
        argv[i+1] = args[i];
    jl_apply(argv, N+1);
    JL_GC_POP();
}


// --- string constants ---
static StringMap<GlobalVariable*> stringConstants;
static Value *stringConstPtr(IRBuilder<> &irbuilder, const std::string &txt)
{
    StringRef ctxt(txt.c_str(), strlen(txt.c_str()) + 1);
    StringMap<GlobalVariable*>::iterator pooledval =
        stringConstants.insert(std::pair<StringRef, GlobalVariable*>(ctxt, NULL)).first;
    StringRef pooledtxt = pooledval->getKey();
    if (imaging_mode) {
        if (pooledval->second == NULL) {
            static int strno = 0;
            std::stringstream ssno;
            ssno << "_j_str" << strno++;
            GlobalVariable *gv = get_pointer_to_constant(
                                    ConstantDataArray::get(jl_LLVMContext,
                                                           ArrayRef<unsigned char>(
                                                           (const unsigned char*)pooledtxt.data(),
                                                           pooledtxt.size())),
                                    ssno.str(),
                                    *shadow_output);
            pooledval->second = gv;
            jl_ExecutionEngine->addGlobalMapping(gv, (void*)(uintptr_t)pooledtxt.data());
        }

        GlobalVariable *v = prepare_global_in(jl_builderModule(irbuilder), pooledval->second);
        Value *zero = ConstantInt::get(Type::getInt32Ty(jl_LLVMContext), 0);
        Value *Args[] = { zero, zero };
        return irbuilder.CreateInBoundsGEP(v->getValueType(), v, Args);
    }
    else {
        Value *v = ConstantExpr::getIntToPtr(
                ConstantInt::get(T_size, (uintptr_t)pooledtxt.data()),
                T_pint8);
        return v;
    }
}

// --- Debug info ---

static DIType *julia_type_to_di(jl_value_t *jt, DIBuilder *dbuilder, bool isboxed = false)
{
    if (isboxed || !jl_is_datatype(jt))
        return jl_pvalue_dillvmt;
    jl_datatype_t *jdt = (jl_datatype_t*)jt;
    // always return the boxed representation for types with hidden content
    if (jl_is_abstracttype(jt) || jl_is_array_type(jt) ||
        jt == (jl_value_t*)jl_sym_type || jt == (jl_value_t*)jl_module_type ||
        jt == (jl_value_t*)jl_simplevector_type || jt == (jl_value_t*)jl_datatype_type ||
        jt == (jl_value_t*)jl_method_instance_type)
        return jl_pvalue_dillvmt;
    if (jdt->ditype != NULL) {
        DIType* t = (DIType*)jdt->ditype;
        return t;
    }
    if (jl_is_primitivetype(jt)) {
        uint64_t SizeInBits = jl_datatype_nbits(jdt);
#if JL_LLVM_VERSION >= 40000
        llvm::DIType *t = dbuilder->createBasicType(
                jl_symbol_name(jdt->name->name),
                SizeInBits,
                llvm::dwarf::DW_ATE_unsigned);
        jdt->ditype = t;
        return t;
#else
        llvm::DIType *t = dbuilder->createBasicType(
                jl_symbol_name(jdt->name->name),
                SizeInBits,
                8 * jl_datatype_align(jdt),
                llvm::dwarf::DW_ATE_unsigned);
        jdt->ditype = t;
        return t;
<<<<<<< HEAD
    #else
        DIType t = dbuilder->createBasicType(
                jl_symbol_name(jdt->name->name),
                SizeInBits,
                8 * jdt->layout->alignment,
                llvm::dwarf::DW_ATE_unsigned);
        MDNode *M = t;
        jdt->ditype = M;
        return t;
    #endif
    }
    #if JL_LLVM_VERSION >= 30700
    else if (!jl_is_concrete_type(jt)) {
        jdt->ditype = jl_pvalue_dillvmt;
        return jl_pvalue_dillvmt;
=======
#endif
>>>>>>> fe09a7b5
    }
    if (jl_is_structtype(jt) && jdt->layout) {
        size_t ntypes = jl_datatype_nfields(jdt);
        const char *tname = jl_symbol_name(jdt->name->name);
        std::stringstream unique_name;
        unique_name << tname << "_" << globalUnique++;
        llvm::DICompositeType *ct = dbuilder->createStructType(
                NULL,                       // Scope
                tname,                      // Name
                NULL,                       // File
                0,                          // LineNumber
                jl_datatype_nbits(jdt),     // SizeInBits
                8 * jl_datatype_align(jdt), // AlignInBits
                DIFlagZero,                 // Flags
                NULL,                       // DerivedFrom
                DINodeArray(),              // Elements
                dwarf::DW_LANG_Julia,       // RuntimeLanguage
                nullptr,                    // VTableHolder
                unique_name.str()           // UniqueIdentifier
                );
        jdt->ditype = ct;
        std::vector<llvm::Metadata*> Elements;
        for (unsigned i = 0; i < ntypes; i++)
            Elements.push_back(julia_type_to_di(jl_svecref(jdt->types, i), dbuilder, false));
        dbuilder->replaceArrays(ct, dbuilder->getOrCreateArray(ArrayRef<Metadata*>(Elements)));
        return ct;
    }
    jdt->ditype = dbuilder->createTypedef(jl_pvalue_dillvmt,
            jl_symbol_name(jdt->name->name), NULL, 0, NULL);
    return (llvm::DIType*)jdt->ditype;
}

static Value *emit_pointer_from_objref(jl_codectx_t &ctx, Value *V)
{
    unsigned AS = cast<PointerType>(V->getType())->getAddressSpace();
    if (AS != AddressSpace::Tracked && AS != AddressSpace::Derived)
        return ctx.builder.CreateBitCast(V, T_pjlvalue);
    V = ctx.builder.CreateBitCast(decay_derived(V),
            PointerType::get(T_jlvalue, AddressSpace::Derived));
    CallInst *Call = ctx.builder.CreateCall(prepare_call(pointer_from_objref_func), V);
#if JL_LLVM_VERSION >= 50000
    Call->addAttribute(AttributeList::FunctionIndex, Attribute::ReadNone);
#else
    Call->addAttribute(AttributeSet::FunctionIndex, Attribute::ReadNone);
#endif
    return Call;
}

// --- emitting pointers directly into code ---

static Constant *literal_static_pointer_val(jl_codectx_t &ctx, const void *p, Type *t)
{
    // this function will emit a static pointer into the generated code
    // the generated code will only be valid during the current session,
    // and thus, this should typically be avoided in new API's
#if defined(_P64)
    return ConstantExpr::getPointerBitCastOrAddrSpaceCast(ConstantExpr::getIntToPtr(ConstantInt::get(T_int64, (uint64_t)p), T_pjlvalue), t);
#else
    return ConstantExpr::getPointerBitCastOrAddrSpaceCast(ConstantExpr::getIntToPtr(ConstantInt::get(T_int32, (uint32_t)p), T_pjlvalue), t);
#endif
}


static Value *julia_pgv(jl_codectx_t &ctx, const char *cname, void *addr)
{
    // emit a GlobalVariable for a jl_value_t named "cname"
    return jl_get_global_for(cname, addr, jl_Module);
}

static Value *julia_pgv(jl_codectx_t &ctx, const char *prefix, jl_sym_t *name, jl_module_t *mod, void *addr)
{
    // emit a GlobalVariable for a jl_value_t, using the prefix, name, and module to
    // to create a readable name of the form prefixModA.ModB.name
    size_t len = strlen(jl_symbol_name(name))+strlen(prefix)+1;
    jl_module_t *parent = mod, *prev = NULL;
    while (parent != NULL && parent != prev) {
        len += strlen(jl_symbol_name(parent->name))+1;
        prev = parent;
        parent = parent->parent;
    }
    char *fullname = (char*)alloca(len);
    strcpy(fullname, prefix);
    int skipfirst = jl_symbol_name(name)[0] == '@';
    len -= strlen(jl_symbol_name(name)) + 1 - skipfirst;
    strcpy(fullname + len, jl_symbol_name(name) + skipfirst);
    parent = mod;
    prev = NULL;
    while (parent != NULL && parent != prev) {
        size_t part = strlen(jl_symbol_name(parent->name))+1-skipfirst;
        strcpy(fullname+len-part,jl_symbol_name(parent->name)+skipfirst);
        fullname[len-1] = '.';
        len -= part;
        prev = parent;
        parent = parent->parent;
    }
    return julia_pgv(ctx, fullname, addr);
}

static GlobalVariable *julia_const_gv(jl_value_t *val);
static Value *literal_pointer_val_slot(jl_codectx_t &ctx, jl_value_t *p)
{
    // emit a pointer to a jl_value_t* which will allow it to be valid across reloading code
    // also, try to give it a nice name for gdb, for easy identification
    if (!imaging_mode) {
        Module *M = jl_Module;
        GlobalVariable *gv = new GlobalVariable(
                *M, T_pjlvalue, true, GlobalVariable::PrivateLinkage,
                literal_static_pointer_val(ctx, p, T_pjlvalue));
        gv->setUnnamedAddr(GlobalValue::UnnamedAddr::Global);
        return gv;
    }
    if (GlobalVariable *gv = julia_const_gv(p)) {
        // if this is a known object, use the existing GlobalValue
        return maybe_decay_untracked(prepare_global(gv));
    }
    if (jl_is_datatype(p)) {
        jl_datatype_t *addr = (jl_datatype_t*)p;
        // DataTypes are prefixed with a +
        return maybe_decay_untracked(julia_pgv(ctx, "+", addr->name->name, addr->name->module, p));
    }
    if (jl_is_method(p)) {
        jl_method_t *m = (jl_method_t*)p;
        // functions are prefixed with a -
        return maybe_decay_untracked(julia_pgv(ctx, "-", m->name, m->module, p));
    }
    if (jl_is_method_instance(p)) {
        jl_method_instance_t *linfo = (jl_method_instance_t*)p;
        // Type-inferred functions are also prefixed with a -
        if (jl_is_method(linfo->def.method))
            return maybe_decay_untracked(julia_pgv(ctx, "-", linfo->def.method->name, linfo->def.method->module, p));
    }
    if (jl_is_symbol(p)) {
        jl_sym_t *addr = (jl_sym_t*)p;
        // Symbols are prefixed with jl_sym#
        return maybe_decay_untracked(julia_pgv(ctx, "jl_sym#", addr, NULL, p));
    }
    // something else gets just a generic name
    return maybe_decay_untracked(julia_pgv(ctx, "jl_global#", p));
}

static Value *literal_pointer_val(jl_codectx_t &ctx, jl_value_t *p)
{
    if (p == NULL)
        return V_null;
    if (!imaging_mode)
        return literal_static_pointer_val(ctx, p, T_prjlvalue);
    Value *pgv = literal_pointer_val_slot(ctx, p);
    return tbaa_decorate(tbaa_const, ctx.builder.CreateLoad(pgv));
}

static Value *literal_pointer_val(jl_codectx_t &ctx, jl_binding_t *p)
{
    // emit a pointer to any jl_value_t which will be valid across reloading code
    if (p == NULL)
        return V_null;
    if (!imaging_mode)
        return literal_static_pointer_val(ctx, p, T_pjlvalue);
    // bindings are prefixed with jl_bnd#
    Value *pgv = julia_pgv(ctx, "jl_bnd#", p->name, p->owner, p);
    return tbaa_decorate(tbaa_const, ctx.builder.CreateLoad(pgv));
}

// bitcast a value, but preserve its address space when dealing with pointer types
static Value *emit_bitcast(jl_codectx_t &ctx, Value *v, Type *jl_value)
{
    if (isa<PointerType>(jl_value) &&
        v->getType()->getPointerAddressSpace() != jl_value->getPointerAddressSpace()) {
        // Cast to the proper address space
        Type *jl_value_addr =
                PointerType::get(cast<PointerType>(jl_value)->getElementType(),
                                 v->getType()->getPointerAddressSpace());
        return ctx.builder.CreateBitCast(v, jl_value_addr);
    }
    else {
        return ctx.builder.CreateBitCast(v, jl_value);
    }
}

static Value *julia_binding_gv(jl_codectx_t &ctx, Value *bv)
{
    Value *offset = ConstantInt::get(T_size, offsetof(jl_binding_t, value) / sizeof(size_t));
    return ctx.builder.CreateGEP(bv, offset);
}

static Value *julia_binding_gv(jl_codectx_t &ctx, jl_binding_t *b)
{
    // emit a literal_pointer_val to the value field of a jl_binding_t
    // binding->value are prefixed with *
    Value *bv;
    if (imaging_mode)
        bv = emit_bitcast(ctx,
                tbaa_decorate(tbaa_const,
                              ctx.builder.CreateLoad(julia_pgv(ctx, "*", b->name, b->owner, b))),
                T_pprjlvalue);
    else
        bv = literal_static_pointer_val(ctx, b, T_pprjlvalue);
    return julia_binding_gv(ctx, bv);
}

// --- mapping between julia and llvm types ---

static Type *julia_struct_to_llvm(jl_value_t *jt, jl_unionall_t *ua_env, bool *isboxed);

extern "C" {
JL_DLLEXPORT Type *julia_type_to_llvm(jl_value_t *jt, bool *isboxed)
{
    // this function converts a Julia Type into the equivalent LLVM type
    if (isboxed) *isboxed = false;
    if (jt == (jl_value_t*)jl_bottom_type)
        return T_void;
    if (jl_is_concrete_type(jt)) {
        if ((jl_is_primitivetype(jt) || jl_isbits(jt))) {
            if (jl_datatype_nbits(jt) == 0)
                return T_void;
            Type *t = julia_struct_to_llvm(jt, NULL, isboxed);
            assert(t != NULL);
            return t;
        }
    }
    if (isboxed) *isboxed = true;
    return T_pjlvalue;
}
}

// converts a julia bitstype into the equivalent LLVM bitstype
static Type *bitstype_to_llvm(jl_value_t *bt)
{
    assert(jl_is_primitivetype(bt));
    if (bt == (jl_value_t*)jl_bool_type)
        return T_int8;
    if (bt == (jl_value_t*)jl_long_type)
        return T_size;
    if (bt == (jl_value_t*)jl_float32_type)
        return T_float32;
    if (bt == (jl_value_t*)jl_float64_type)
        return T_float64;
    if (jl_is_cpointer_type(bt)) {
        Type *lt = julia_type_to_llvm(jl_tparam0(bt));
        if (lt == T_void)
            return T_pint8;
        return PointerType::get(lt, 0);
    }
    int nb = jl_datatype_size(bt);
    return Type::getIntNTy(jl_LLVMContext, nb * 8);
}

// compute whether all concrete subtypes of this type have the same layout
// (which is conservatively approximated here by asking whether the types of any of the
// fields depend on any of the parameters of the containing type)
static bool julia_struct_has_layout(jl_datatype_t *dt, jl_unionall_t *ua)
{
    if (dt->layout || dt->struct_decl || jl_is_primitivetype(dt) || jl_isbits(dt))
        return true;
    if (ua) {
        size_t i, ntypes = jl_svec_len(dt->types);
        for (i = 0; i < ntypes; i++) {
            jl_value_t *ty = jl_svecref(dt->types, i);
            if (jl_has_typevar_from_unionall(ty, ua))
                return false;
        }
    }
    return true;
}

static Type *julia_struct_to_llvm(jl_value_t *jt, jl_unionall_t *ua, bool *isboxed)
{
    // this function converts a Julia Type into the equivalent LLVM struct
    // use this where C-compatible (unboxed) structs are desired
    // use julia_type_to_llvm directly when you want to preserve Julia's type semantics
    if (isboxed) *isboxed = false;
    if (jt == (jl_value_t*)jl_bottom_type)
        return T_void;
    if (jl_is_primitivetype(jt))
        return bitstype_to_llvm(jt);
    bool isTuple = jl_is_tuple_type(jt);
    jl_datatype_t *jst = (jl_datatype_t*)jt;
    if (jl_is_structtype(jt) && !(jst->layout && jl_is_layout_opaque(jst->layout))) {
        if (jst->struct_decl == NULL) {
            size_t i, ntypes = jl_svec_len(jst->types);
            if (ntypes == 0 || (jst->layout && jl_datatype_nbits(jst) == 0))
                return T_void;
            if (!julia_struct_has_layout(jst, ua))
                return NULL;
            StructType *structdecl;
            if (!isTuple) {
                structdecl = StructType::create(jl_LLVMContext, jl_symbol_name(jst->name->name));
                jst->struct_decl = structdecl;
            }
            std::vector<Type*> latypes(0);
            bool isarray = true;
            bool isvector = true;
            jl_value_t *jlasttype = NULL;
            Type *lasttype = NULL;
            bool allghost = true;
            for (i = 0; i < ntypes; i++) {
                jl_value_t *ty = jl_svecref(jst->types, i);
                if (jlasttype != NULL && ty != jlasttype)
                    isvector = false;
                jlasttype = ty;
                bool isptr;
                if (jst->layout)
                    isptr = jl_field_isptr(jst, i);
                else // compute what jl_compute_field_offsets would say
                    isptr = jl_isbits(ty) && jl_is_concrete_type(ty) && ((jl_datatype_t*)ty)->layout;
                Type *lty;
                if (isptr)
                    lty = T_pjlvalue;
                else if (ty == (jl_value_t*)jl_bool_type)
                    lty = T_int8;
                else
                    lty = julia_type_to_llvm(ty);
                if (lasttype != NULL && lasttype != lty)
                    isarray = false;
                lasttype = lty;
                if (type_is_ghost(lty))
                    lty = NoopType;
                else
                    allghost = false;
                latypes.push_back(lty);
            }
            if (allghost) {
                assert(jst->layout == NULL); // otherwise should have been caught above
                jst->struct_decl = T_void;
            }
            else if (!isTuple) {
                if (jl_is_vecelement_type(jt))
                    // VecElement type is unwrapped in LLVM
                    jst->struct_decl = latypes[0];
                else
                    structdecl->setBody(latypes);
            }
            else {
                if (isarray && lasttype != T_int1 && !type_is_ghost(lasttype)) {
                    if (isvector && jl_special_vector_alignment(ntypes, jlasttype) != 0)
                        jst->struct_decl = VectorType::get(lasttype, ntypes);
                    else
                        jst->struct_decl = ArrayType::get(lasttype, ntypes);
                }
                else {
                    jst->struct_decl = StructType::get(jl_LLVMContext, ArrayRef<Type*>(&latypes[0], ntypes));
                }
            }
#ifndef JL_NDEBUG
            // If LLVM and Julia disagree about alignment, much trouble ensues, so check it!
            if (jst->layout) {
                const DataLayout &DL =
#if JL_LLVM_VERSION >= 40000
                    jl_data_layout;
#else
                    jl_ExecutionEngine->getDataLayout();
#endif
                unsigned llvm_alignment = DL.getABITypeAlignment((Type*)jst->struct_decl);
                unsigned julia_alignment = jl_datatype_align(jst);
                // Check that the alignment adheres to the heap alignment.
                assert(julia_alignment <= JL_HEAP_ALIGNMENT);
                // TODO: Fix alignment calculation in LLVM, as well as in the GC and the struct declaration
                if (llvm_alignment  <= JL_HEAP_ALIGNMENT)
                    assert(julia_alignment == llvm_alignment);
            }
#endif
        }
        return (Type*)jst->struct_decl;
    }
    if (isboxed) *isboxed = true;
    return T_pjlvalue;
}

static bool is_datatype_all_pointers(jl_datatype_t *dt)
{
    size_t i, l = jl_datatype_nfields(dt);
    for(i=0; i < l; i++) {
        if (!jl_field_isptr(dt, i)) {
            return false;
        }
    }
    return true;
}

static bool is_tupletype_homogeneous(jl_svec_t *t, bool allow_va = false)
{
    size_t i, l = jl_svec_len(t);
    if (l > 0) {
        jl_value_t *t0 = jl_svecref(t, 0);
<<<<<<< HEAD
        if (!jl_is_concrete_type(t0))
=======
        if (!jl_is_leaf_type(t0)) {
            if (allow_va && jl_is_vararg_type(t0) &&
                  jl_is_leaf_type(jl_unwrap_vararg(t0)))
                return true;
>>>>>>> fe09a7b5
            return false;
        }
        for(i=1; i < l; i++) {
            if (allow_va && i == l - 1 && jl_is_vararg_type(jl_svecref(t,i))) {
                if (t0 != jl_unwrap_vararg(jl_svecref(t,i)))
                    return false;
                continue;
            }
            if (t0 != jl_svecref(t,i))
                return false;
        }
    }
    return true;
}

static bool deserves_sret(jl_value_t *dt, Type *T)
{
    assert(jl_is_datatype(dt));
    return (size_t)jl_datatype_size(dt) > sizeof(void*) && !T->isFloatingPointTy() && !T->isVectorTy();
}

static bool for_each_uniontype_small(
        std::function<void(unsigned, jl_datatype_t*)> f,
        jl_value_t *ty,
        unsigned &counter)
{
    if (counter > 127)
        return false;
    if (jl_is_uniontype(ty)) {
        bool allunbox = for_each_uniontype_small(f, ((jl_uniontype_t*)ty)->a, counter);
        allunbox &= for_each_uniontype_small(f, ((jl_uniontype_t*)ty)->b, counter);
        return allunbox;
    }
    else if (isbits_spec(ty)) {
        f(++counter, (jl_datatype_t*)ty);
        return true;
    }
    return false;
}

static Value *emit_typeof_boxed(jl_codectx_t &ctx, const jl_cgval_t &p);

static unsigned get_box_tindex(jl_datatype_t *jt, jl_value_t *ut)
{
    unsigned new_idx = 0;
    unsigned new_counter = 0;
    for_each_uniontype_small(
            // find the corresponding index in the new union-type
            [&](unsigned new_idx_, jl_datatype_t *new_jt) {
                if (jt == new_jt)
                    new_idx = new_idx_;
            },
            ut,
            new_counter);
    return new_idx;
}


// --- generating various field accessors ---

static Value *emit_nthptr_addr(jl_codectx_t &ctx, Value *v, ssize_t n, bool gctracked = true)
{
    return ctx.builder.CreateGEP(emit_bitcast(ctx, gctracked ? decay_derived(v) : v, T_pprjlvalue),
                             ConstantInt::get(T_size, n));
}

static Value *emit_nthptr_addr(jl_codectx_t &ctx, Value *v, Value *idx, bool gctracked = true)
{
    return ctx.builder.CreateGEP(emit_bitcast(ctx, gctracked ? decay_derived(v) : v, T_pprjlvalue), idx);
}

static Value *emit_nthptr(jl_codectx_t &ctx, Value *v, ssize_t n, MDNode *tbaa)
{
    // p = (jl_value_t**)v; p[n]
    Value *vptr = emit_nthptr_addr(ctx, v, n);
    return tbaa_decorate(tbaa, ctx.builder.CreateLoad(vptr, false));
}

static Value *emit_nthptr_recast(jl_codectx_t &ctx, Value *v, Value *idx, MDNode *tbaa, Type *ptype, bool gctracked = true)
{
    // p = (jl_value_t**)v; *(ptype)&p[n]
    Value *vptr = emit_nthptr_addr(ctx, v, idx, gctracked);
    return tbaa_decorate(tbaa, ctx.builder.CreateLoad(emit_bitcast(ctx, vptr, ptype), false));
}

static Value *emit_nthptr_recast(jl_codectx_t &ctx, Value *v, ssize_t n, MDNode *tbaa, Type *ptype, bool gctracked = true)
{
    // p = (jl_value_t**)v; *(ptype)&p[n]
    Value *vptr = emit_nthptr_addr(ctx, v, n, gctracked);
    return tbaa_decorate(tbaa, ctx.builder.CreateLoad(emit_bitcast(ctx, vptr, ptype), false));
}

static Value *emit_typeptr_addr(jl_codectx_t &ctx, Value *p)
{
    ssize_t offset = (sizeof(jl_taggedvalue_t) -
                      offsetof(jl_taggedvalue_t, type)) / sizeof(jl_value_t*);
    return emit_nthptr_addr(ctx, p, -offset);
}

static Value *boxed(jl_codectx_t &ctx, const jl_cgval_t &v, bool gcooted=true);
static Value *boxed(jl_codectx_t &ctx, const jl_cgval_t &v, jl_value_t* type) = delete; // C++11 (temporary to prevent rebase error)

static Value* mask_gc_bits(jl_codectx_t &ctx, Value *tag)
{
    return ctx.builder.CreateIntToPtr(ctx.builder.CreateAnd(
                ctx.builder.CreatePtrToInt(tag, T_size),
                ConstantInt::get(T_size, ~(uintptr_t)15)),
            tag->getType());
}

static Value *emit_typeof(jl_codectx_t &ctx, Value *tt)
{
    assert(tt != NULL && !isa<AllocaInst>(tt) && "expected a conditionally boxed value");
    // given p, a jl_value_t*, compute its type tag
    // The raw address is not GC-safe to load from as it may have mask bits set.
    // Note that this gives the optimizer license to not root this value. That
    // is fine however, since leaf types are not GCed at the moment. Should
    // that ever change, this may have to go through a special intrinsic.
    Value *addr = emit_bitcast(ctx, emit_typeptr_addr(ctx, tt), T_ppjlvalue);
    tt = tbaa_decorate(tbaa_tag, ctx.builder.CreateLoad(addr));
    return maybe_decay_untracked(mask_gc_bits(ctx, tt));
}

static jl_cgval_t emit_typeof(jl_codectx_t &ctx, const jl_cgval_t &p)
{
    // given p, compute its type
<<<<<<< HEAD
    if (!p.constant && p.isboxed && !jl_is_concrete_type(p.typ)) {
        return mark_julia_type(emit_typeof(p.V), true, jl_datatype_type, ctx, /*needsroot*/false);
=======
    if (p.constant)
        return mark_julia_const(jl_typeof(p.constant));
    if (p.isboxed && !jl_is_leaf_type(p.typ)) {
        return mark_julia_type(ctx, emit_typeof(ctx, p.V), true, jl_datatype_type, /*needsroot*/false);
    }
    if (p.TIndex) {
        Value *tindex = ctx.builder.CreateAnd(p.TIndex, ConstantInt::get(T_int8, 0x7f));
        Value *pdatatype;
        unsigned counter;
        counter = 0;
        bool allunboxed = for_each_uniontype_small(
                [&](unsigned idx, jl_datatype_t *jt) { },
                p.typ,
                counter);
        if (allunboxed)
            pdatatype = Constant::getNullValue(T_ppjlvalue);
        else {
            // See note above in emit_typeof(Value*), we can't tell the system
            // about this until we've cleared the GC bits.
            pdatatype = emit_bitcast(ctx, emit_typeptr_addr(ctx, ctx.builder.CreateLoad(p.gcroot)), T_ppjlvalue);
        }
        counter = 0;
        for_each_uniontype_small(
                [&](unsigned idx, jl_datatype_t *jt) {
                    Value *cmp = ctx.builder.CreateICmpEQ(tindex, ConstantInt::get(T_int8, idx));
                    pdatatype = ctx.builder.CreateSelect(cmp,
                        decay_derived(emit_bitcast(ctx, literal_pointer_val_slot(ctx, (jl_value_t*)jt), T_ppjlvalue)),
                        decay_derived(pdatatype));
                },
                p.typ,
                counter);
        Value *datatype;
        if (allunboxed) {
            datatype = tbaa_decorate(tbaa_const, ctx.builder.CreateLoad(maybe_decay_untracked(pdatatype)));
        }
        else {
            datatype = maybe_decay_untracked(mask_gc_bits(ctx, tbaa_decorate(tbaa_tag, ctx.builder.CreateLoad(pdatatype))));
        }
        return mark_julia_type(ctx, datatype, true, jl_datatype_type, /*needsroot*/false);
>>>>>>> fe09a7b5
    }
    jl_value_t *aty = p.typ;
    if (jl_is_type_type(aty)) {
        // convert Int::Type{Int} ==> typeof(Int) ==> DataType
        // but convert 1::Type{1} ==> typeof(1) ==> Int
        aty = (jl_value_t*)jl_typeof(jl_tparam0(aty));
    }
    return mark_julia_const(aty);
}

static Value *emit_typeof_boxed(jl_codectx_t &ctx, const jl_cgval_t &p)
{
    return boxed(ctx, emit_typeof(ctx, p));
}

static Value *emit_datatype_types(jl_codectx_t &ctx, Value *dt)
{
    Value *Ptr = emit_bitcast(ctx, decay_derived(dt), T_ppjlvalue);
    Value *Idx = ConstantInt::get(T_size, offsetof(jl_datatype_t, types) / sizeof(void*));
    return tbaa_decorate(tbaa_const, ctx.builder.CreateLoad(T_pjlvalue, ctx.builder.CreateGEP(T_pjlvalue, Ptr, Idx)));
}

static Value *emit_datatype_nfields(jl_codectx_t &ctx, Value *dt)
{
    Value *type_svec = emit_bitcast(ctx, emit_datatype_types(ctx, dt), T_psize);
    return tbaa_decorate(tbaa_const, ctx.builder.CreateLoad(T_size, type_svec));
}

static Value *emit_datatype_size(jl_codectx_t &ctx, Value *dt)
{
    Value *Ptr = emit_bitcast(ctx, decay_derived(dt), T_pint32);
    Value *Idx = ConstantInt::get(T_size, offsetof(jl_datatype_t, size) / sizeof(int));
    return tbaa_decorate(tbaa_const, ctx.builder.CreateLoad(T_int32, ctx.builder.CreateGEP(T_int32, Ptr, Idx)));
}

/* this is valid code, it's simply unused
static Value *emit_sizeof(jl_codectx_t &ctx, const jl_cgval_t &p)
{
    if (p.TIndex) {
        Value *tindex = ctx.builder.CreateAnd(p.TIndex, ConstantInt::get(T_int8, 0x7f));
        Value *size = ConstantInt::get(T_int32, -1);
        unsigned counter = 0;
        bool allunboxed = for_each_uniontype_small(
                [&](unsigned idx, jl_datatype_t *jt) {
                    Value *cmp = ctx.builder.CreateICmpEQ(tindex, ConstantInt::get(T_int8, idx));
                    size = ctx.builder.CreateSelect(cmp, ConstantInt::get(T_int32, jl_datatype_size(jt)), size);
                },
                p.typ,
                counter);
        if (!allunboxed && p.ispointer() && p.V && !isa<AllocaInst>(p.V)) {
            BasicBlock *currBB = ctx.builder.GetInsertBlock();
            BasicBlock *dynloadBB = BasicBlock::Create(jl_LLVMContext, "dyn_sizeof", ctx.f);
            BasicBlock *postBB = BasicBlock::Create(jl_LLVMContext, "post_sizeof", ctx.f);
            Value *isboxed = ctx.builder.CreateICmpNE(
                    ctx.builder.CreateAnd(p.TIndex, ConstantInt::get(T_int8, 0x80)),
                    ConstantInt::get(T_int8, 0));
            ctx.builder.CreateCondBr(isboxed, dynloadBB, postBB);
            ctx.builder.SetInsertPoint(dynloadBB);
            Value *datatype = emit_typeof(p.V);
            Value *dyn_size = emit_datatype_size(ctx, datatype);
            ctx.builder.CreateBr(postBB);
            ctx.builder.SetInsertPoint(postBB);
            PHINode *sizeof_merge = ctx.builder.CreatePHI(T_int32, 2);
            sizeof_merge->addIncoming(dyn_size, dynloadBB);
            sizeof_merge->addIncoming(size, currBB);
            size = sizeof_merge;
        }
#ifndef NDEBUG
        // try to catch codegen errors early, before it uses this to memcpy over the entire stack
        CreateConditionalAbort(ctx.builder, ctx.builder.CreateICmpEQ(size, ConstantInt::get(T_int32, -1)));
#endif
        return size;
    }
    else if (jl_is_leaf_type(p.typ)) {
        return ConstantInt::get(T_int32, jl_datatype_size(p.typ));
    }
    else {
        Value *datatype = emit_typeof_boxed(ctx, p);
        Value *dyn_size = emit_datatype_size(ctx, datatype);
        return dyn_size;
    }
}
*/

static Value *emit_datatype_mutabl(jl_codectx_t &ctx, Value *dt)
{
    Value *Ptr = emit_bitcast(ctx, decay_derived(dt), T_pint8);
    Value *Idx = ConstantInt::get(T_size, offsetof(jl_datatype_t, mutabl));
    Value *mutabl = tbaa_decorate(tbaa_const,
            ctx.builder.CreateLoad(T_int8, ctx.builder.CreateGEP(T_int8, Ptr, Idx)));
    return ctx.builder.CreateTrunc(mutabl, T_int1);
}

static Value *emit_datatype_abstract(jl_codectx_t &ctx, Value *dt)
{
    Value *Ptr = emit_bitcast(ctx, decay_derived(dt), T_pint8);
    Value *Idx = ConstantInt::get(T_size, offsetof(jl_datatype_t, abstract));

    Value *abstract = tbaa_decorate(tbaa_const,
            ctx.builder.CreateLoad(T_int8, ctx.builder.CreateGEP(T_int8, Ptr, Idx)));
    return ctx.builder.CreateTrunc(abstract, T_int1);
}

static Value *emit_datatype_isbitstype(jl_codectx_t &ctx, Value *dt)
{
    Value *immut = ctx.builder.CreateXor(emit_datatype_mutabl(ctx, dt), ConstantInt::get(T_int1, -1));
    Value *nofields = ctx.builder.CreateICmpEQ(emit_datatype_nfields(ctx, dt), ConstantInt::get(T_size, 0));
    Value *isbitstype = ctx.builder.CreateAnd(immut, ctx.builder.CreateAnd(nofields,
            ctx.builder.CreateXor(ctx.builder.CreateAnd(emit_datatype_abstract(ctx, dt),
                    ctx.builder.CreateICmpSGT(emit_datatype_size(ctx, dt), ConstantInt::get(T_int32, 0))),
                ConstantInt::get(T_int1, -1))));
    return isbitstype;
}

static Value *emit_datatype_name(jl_codectx_t &ctx, Value *dt)
{
    return emit_nthptr(
            ctx, dt,
            (ssize_t)(offsetof(jl_datatype_t, name) / sizeof(char*)),
            tbaa_const);
}

// --- generating various error checks ---
// Do not use conditional throw for cases that type inference can know
// the error is always thrown. This may cause non dominated use
// of SSA value error in the verifier.

static void just_emit_error(jl_codectx_t &ctx, const std::string &txt)
{
    ctx.builder.CreateCall(prepare_call(jlerror_func), stringConstPtr(ctx.builder, txt));
}

static void emit_error(jl_codectx_t &ctx, const std::string &txt)
{
    just_emit_error(ctx, txt);
    ctx.builder.CreateUnreachable();
    BasicBlock *cont = BasicBlock::Create(jl_LLVMContext,"after_error",ctx.f);
    ctx.builder.SetInsertPoint(cont);
}

// DO NOT PASS IN A CONST CONDITION!
static void error_unless(jl_codectx_t &ctx, Value *cond, const std::string &msg)
{
    BasicBlock *failBB = BasicBlock::Create(jl_LLVMContext,"fail",ctx.f);
    BasicBlock *passBB = BasicBlock::Create(jl_LLVMContext,"pass");
    ctx.builder.CreateCondBr(cond, passBB, failBB);
    ctx.builder.SetInsertPoint(failBB);
    just_emit_error(ctx, msg);
    ctx.builder.CreateUnreachable();
    ctx.f->getBasicBlockList().push_back(passBB);
    ctx.builder.SetInsertPoint(passBB);
}

static void raise_exception(jl_codectx_t &ctx, Value *exc,
                            BasicBlock *contBB=nullptr)
{
    if (JL_HOOK_TEST(ctx.params, raise_exception)) {
        JL_HOOK_CALL(ctx.params, raise_exception, 2,
                     jl_box_voidpointer(wrap(ctx.builder.GetInsertBlock())),
                     jl_box_voidpointer(wrap(exc)));
    } else {
        JL_FEAT_REQUIRE(ctx, runtime);
        ctx.builder.CreateCall(prepare_call(jlthrow_func), { mark_callee_rooted(exc) });
    }
    ctx.builder.CreateUnreachable();
    if (!contBB) {
        contBB = BasicBlock::Create(jl_LLVMContext, "after_throw", ctx.f);
    }
    else {
        ctx.f->getBasicBlockList().push_back(contBB);
    }
    ctx.builder.SetInsertPoint(contBB);
}

// DO NOT PASS IN A CONST CONDITION!
static void raise_exception_unless(jl_codectx_t &ctx, Value *cond, Value *exc)
{
    BasicBlock *failBB = BasicBlock::Create(jl_LLVMContext,"fail",ctx.f);
    BasicBlock *passBB = BasicBlock::Create(jl_LLVMContext,"pass");
    ctx.builder.CreateCondBr(cond, passBB, failBB);
    ctx.builder.SetInsertPoint(failBB);
    raise_exception(ctx, exc, passBB);
}

static size_t dereferenceable_size(jl_value_t *jt) {
    size_t size = 0;
    if (jl_is_array_type(jt)) {
        // Array has at least this much data
        size = sizeof(jl_array_t);
    } else {
        size = jl_datatype_size(jt);
    }
    return size;
}

static inline void maybe_mark_argument_dereferenceable(Argument *A, jl_value_t *jt) {
    if (!jl_is_leaf_type(jt)) {
        return;
    }
    size_t size = dereferenceable_size(jt);
    if (!size) {
        return;
    }
    A->getParent()->addDereferenceableAttr(A->getArgNo() + 1, size);
}

static inline Instruction *maybe_mark_load_dereferenceable(Instruction *LI, bool can_be_null, size_t size) {
    if (!size) {
        return LI;
    }
    llvm::SmallVector<Metadata *, 1> OPs;
    OPs.push_back(ConstantAsMetadata::get(ConstantInt::get(T_int64, size)));
    LI->setMetadata(can_be_null ? "dereferenceable_or_null" :
                                  "dereferenceable",
                    MDNode::get(jl_LLVMContext, OPs));
    return LI;
}

static inline Instruction *maybe_mark_load_dereferenceable(Instruction *LI, bool can_be_null, jl_value_t *jt) {
    if (!jl_is_leaf_type(jt)) {
        return LI;
    }
    size_t size = dereferenceable_size(jt);
    return maybe_mark_load_dereferenceable(LI, can_be_null, size);
}

static void null_pointer_check(jl_codectx_t &ctx, Value *v)
{
    raise_exception_unless(ctx,
            ctx.builder.CreateICmpNE(v, Constant::getNullValue(v->getType())),
            literal_pointer_val(ctx, jl_undefref_exception));
}

static void emit_type_error(jl_codectx_t &ctx, const jl_cgval_t &x, Value *type, const std::string &msg)
{
    Value *fname_val = stringConstPtr(ctx.builder, ctx.funcName);
    Value *msg_val = stringConstPtr(ctx.builder, msg);
    ctx.builder.CreateCall(prepare_call(jltypeerror_func),
                       { fname_val, msg_val,
                         type, mark_callee_rooted(boxed(ctx, x, false))});
}

static std::pair<Value*, bool> emit_isa(jl_codectx_t &ctx, const jl_cgval_t &x, jl_value_t *type, const std::string *msg)
{
    Optional<bool> known_isa;
    if (x.constant)
        known_isa = jl_isa(x.constant, type);
    else if (jl_subtype(x.typ, type))
        known_isa = true;
    else if (jl_type_intersection(x.typ, type) == (jl_value_t*)jl_bottom_type)
        known_isa = false;
    if (known_isa) {
        if (!*known_isa && msg) {
            emit_type_error(ctx, x, literal_pointer_val(ctx, type), *msg);
            ctx.builder.CreateUnreachable();
            BasicBlock *failBB = BasicBlock::Create(jl_LLVMContext, "fail", ctx.f);
            ctx.builder.SetInsertPoint(failBB);
        }
        return std::make_pair(ConstantInt::get(T_int1, *known_isa), true);
    }

    // intersection with Type needs to be handled specially
    if (jl_has_intersect_type_not_kind(type)) {
        Value *vx = maybe_decay_untracked(boxed(ctx, x));
        Value *vtyp = literal_pointer_val(ctx, type);
        if (msg && *msg == "typeassert") {
            ctx.builder.CreateCall(prepare_call(jltypeassert_func), { vx, vtyp });
            return std::make_pair(ConstantInt::get(T_int1, 1), true);
        }
<<<<<<< HEAD
        istype = builder.CreateICmpNE(
#if JL_LLVM_VERSION >= 30700
                builder.CreateCall(prepare_call(jlisa_func), { vx, literal_pointer_val(type) }),
#else
                builder.CreateCall2(prepare_call(jlisa_func), vx, literal_pointer_val(type)),
#endif
                ConstantInt::get(T_int32, 0));
    }
    else if (jl_is_concrete_type(type)) {
        istype = builder.CreateICmpEQ(emit_typeof_boxed(x, ctx), literal_pointer_val(type));
    }
    else {
        Value *vxt = emit_typeof_boxed(x, ctx);
        istype = builder.CreateICmpNE(
#if JL_LLVM_VERSION >= 30700
                builder.CreateCall(prepare_call(jlsubtype_func), { vxt, literal_pointer_val(type) }),
#else
                builder.CreateCall2(prepare_call(jlsubtype_func), vxt, literal_pointer_val(type)),
#endif
                ConstantInt::get(T_int32, 0));
=======
        return std::make_pair(ctx.builder.CreateICmpNE(
                ctx.builder.CreateCall(prepare_call(jlisa_func), { vx, vtyp }),
                ConstantInt::get(T_int32, 0)), false);
    }
    // tests for isa leaftype can be handled with pointer comparisons
    if (jl_is_leaf_type(type)) {
        if (x.TIndex) {
            unsigned tindex = get_box_tindex((jl_datatype_t*)type, x.typ);
            if (tindex > 0) {
                // optimize more when we know that this is a split union-type where tindex = 0 is invalid
                Value *xtindex = ctx.builder.CreateAnd(x.TIndex, ConstantInt::get(T_int8, 0x7f));
                return std::make_pair(ctx.builder.CreateICmpEQ(xtindex, ConstantInt::get(T_int8, tindex)), false);
            }
            else {
                // test for (x.TIndex == 0x80 && typeof(x.V) == type)
                Value *isboxed = ctx.builder.CreateICmpEQ(x.TIndex, ConstantInt::get(T_int8, 0x80));
                BasicBlock *currBB = ctx.builder.GetInsertBlock();
                BasicBlock *isaBB = BasicBlock::Create(jl_LLVMContext, "isa", ctx.f);
                BasicBlock *postBB = BasicBlock::Create(jl_LLVMContext, "post_isa", ctx.f);
                ctx.builder.CreateCondBr(isboxed, isaBB, postBB);
                ctx.builder.SetInsertPoint(isaBB);
                Value *istype_boxed = ctx.builder.CreateICmpEQ(emit_typeof(ctx, x.V),
                    maybe_decay_untracked(literal_pointer_val(ctx, type)));
                ctx.builder.CreateBr(postBB);
                ctx.builder.SetInsertPoint(postBB);
                PHINode *istype = ctx.builder.CreatePHI(T_int1, 2);
                istype->addIncoming(ConstantInt::get(T_int1, 0), currBB);
                istype->addIncoming(istype_boxed, isaBB);
                return std::make_pair(istype, false);
            }
        }
        return std::make_pair(ctx.builder.CreateICmpEQ(emit_typeof_boxed(ctx, x),
            maybe_decay_untracked(literal_pointer_val(ctx, type))), false);
>>>>>>> fe09a7b5
    }
    // everything else can be handled via subtype tests
    Value *vxt = maybe_decay_untracked(emit_typeof_boxed(ctx, x));
    return std::make_pair(ctx.builder.CreateICmpNE(
            ctx.builder.CreateCall(prepare_call(jlsubtype_func),
              { vxt,
                literal_pointer_val(ctx, type) }),
            ConstantInt::get(T_int32, 0)), false);
}

static void emit_typecheck(jl_codectx_t &ctx, const jl_cgval_t &x, jl_value_t *type, const std::string &msg)
{
    Value *istype;
    bool handled_msg;
    std::tie(istype, handled_msg) = emit_isa(ctx, x, type, &msg);
    if (!handled_msg) {
        BasicBlock *failBB = BasicBlock::Create(jl_LLVMContext, "fail", ctx.f);
        BasicBlock *passBB = BasicBlock::Create(jl_LLVMContext, "pass");
        ctx.builder.CreateCondBr(istype, passBB, failBB);
        ctx.builder.SetInsertPoint(failBB);

        emit_type_error(ctx, x, literal_pointer_val(ctx, type), msg);
        ctx.builder.CreateUnreachable();

        ctx.f->getBasicBlockList().push_back(passBB);
        ctx.builder.SetInsertPoint(passBB);
    }
}

<<<<<<< HEAD
static void emit_concrete_check(Value *typ, const std::string &msg, jl_codectx_t *ctx)
{
    assert(typ->getType() == T_pjlvalue);
    emit_typecheck(mark_julia_type(typ, true, jl_any_type, ctx, false), (jl_value_t*)jl_datatype_type, msg, ctx);
    Value *isconcrete;
    isconcrete = builder.CreateConstInBoundsGEP1_32(LLVM37_param(T_int8) emit_bitcast(typ, T_pint8), offsetof(jl_datatype_t, isconcrete));
    isconcrete = builder.CreateLoad(isconcrete, tbaa_const);
    isconcrete = builder.CreateTrunc(isconcrete, T_int1);
    error_unless(isconcrete, msg, ctx);
=======
static void emit_leafcheck(jl_codectx_t &ctx, Value *typ, const std::string &msg)
{
    assert(typ->getType() == T_prjlvalue);
    emit_typecheck(ctx, mark_julia_type(ctx, typ, true, jl_any_type, false), (jl_value_t*)jl_datatype_type, msg);
    Value *isleaf;
    isleaf = ctx.builder.CreateConstInBoundsGEP1_32(T_int8, emit_bitcast(ctx, decay_derived(typ), T_pint8), offsetof(jl_datatype_t, isleaftype));
    isleaf = ctx.builder.CreateLoad(isleaf, tbaa_const);
    isleaf = ctx.builder.CreateTrunc(isleaf, T_int1);
    error_unless(ctx, isleaf, msg);
>>>>>>> fe09a7b5
}

#define CHECK_BOUNDS 1
static bool bounds_check_enabled(jl_codectx_t &ctx) {
#if CHECK_BOUNDS==1
    return (!ctx.is_inbounds &&
         jl_options.check_bounds != JL_OPTIONS_CHECK_BOUNDS_OFF) ||
         jl_options.check_bounds == JL_OPTIONS_CHECK_BOUNDS_ON;
#else
    return 0;
#endif
}

static Value *emit_bounds_check(jl_codectx_t &ctx, const jl_cgval_t &ainfo, jl_value_t *ty, Value *i, Value *len)
{
    Value *im1 = ctx.builder.CreateSub(i, ConstantInt::get(T_size, 1));
#if CHECK_BOUNDS==1
    if (bounds_check_enabled(ctx)) {
        Value *ok = ctx.builder.CreateICmpULT(im1, len);
        BasicBlock *failBB = BasicBlock::Create(jl_LLVMContext,"fail",ctx.f);
        BasicBlock *passBB = BasicBlock::Create(jl_LLVMContext,"pass");
        ctx.builder.CreateCondBr(ok, passBB, failBB);
        ctx.builder.SetInsertPoint(failBB);
        if (!ty) { // jl_value_t** tuple (e.g. the vararg)
            ctx.builder.CreateCall(prepare_call(jlvboundserror_func), { ainfo.V, len, i });
        }
        else if (ainfo.isboxed) { // jl_datatype_t or boxed jl_value_t
            ctx.builder.CreateCall(prepare_call(jlboundserror_func), { mark_callee_rooted(boxed(ctx, ainfo)), i });
        }
        else { // unboxed jl_value_t*
            Value *a = ainfo.V;
            if (ainfo.isghost) {
                a = Constant::getNullValue(T_pint8);
            }
            else if (!ainfo.ispointer()) {
                // CreateAlloca is OK here since we are on an error branch
                Value *tempSpace = ctx.builder.CreateAlloca(a->getType());
                ctx.builder.CreateStore(a, tempSpace);
                a = tempSpace;
            }
            ctx.builder.CreateCall(prepare_call(jluboundserror_func), {
                                emit_bitcast(ctx, decay_derived(a), T_pint8),
                                literal_pointer_val(ctx, ty),
                                i });
        }
        ctx.builder.CreateUnreachable();
        ctx.f->getBasicBlockList().push_back(passBB);
        ctx.builder.SetInsertPoint(passBB);
    }
#endif
    return im1;
}

// --- loading and storing ---

// If given alignment is 0 and LLVM's assumed alignment for a load/store via ptr
// might be stricter than the Julia alignment for jltype, return the alignment of jltype.
// Otherwise return the given alignment.
//
// Parameter ptr should be the pointer argument for the LoadInst or StoreInst.
// It is currently unused, but might be used in the future for a more precise answer.
static unsigned julia_alignment(Value* /*ptr*/, jl_value_t *jltype, unsigned alignment)
{
    if (!alignment) {
        alignment = jl_datatype_align(jltype);
        assert(alignment <= JL_HEAP_ALIGNMENT);
        assert(JL_HEAP_ALIGNMENT % alignment == 0);
    }
    return alignment;
}

static Value *emit_unbox(jl_codectx_t &ctx, Type *to, const jl_cgval_t &x, jl_value_t *jt, Value* dest = NULL, bool volatile_store = false);

static jl_cgval_t typed_load(jl_codectx_t &ctx, Value *ptr, Value *idx_0based, jl_value_t *jltype,
                             MDNode *tbaa, bool maybe_null_if_boxed = true, unsigned alignment = 0)
{
    bool isboxed;
    Type *elty = julia_type_to_llvm(jltype, &isboxed);
    if (type_is_ghost(elty))
        return ghostValue(jltype);
    Value *data;
    if (isboxed)
        elty = T_prjlvalue;
    // TODO: preserving_pointercast?
    if (ptr->getType()->getContainedType(0) != elty)
        data = emit_bitcast(ctx, ptr, PointerType::get(elty, 0));
    else
        data = ptr;
    if (idx_0based)
        data = ctx.builder.CreateGEP(data, idx_0based);
    Value *elt;
    // TODO: can only lazy load if we can create a gc root for ptr for the lifetime of elt
    //if (elty->isAggregateType() && tbaa == tbaa_immut && !alignment) { // can lazy load on demand, no copy needed
    //    elt = data;
    //}
    //else {
        Instruction *load = ctx.builder.CreateAlignedLoad(data, isboxed ?
            alignment : julia_alignment(data, jltype, alignment), false);
        if (isboxed)
            load = maybe_mark_load_dereferenceable(load, true, jltype);
        if (tbaa) {
            elt = tbaa_decorate(tbaa, load);
        }
        else {
            elt = load;
        }
        if (maybe_null_if_boxed && isboxed) {
            null_pointer_check(ctx, elt);
        }
    //}
    return mark_julia_type(ctx, elt, isboxed, jltype);
}

static void typed_store(jl_codectx_t &ctx,
        Value *ptr, Value *idx_0based, const jl_cgval_t &rhs,
        jl_value_t *jltype, MDNode *tbaa,
        Value *parent,  // for the write barrier, NULL if no barrier needed
        unsigned alignment = 0, bool root_box = true) // if the value to store needs a box, should we root it ?
{
    bool isboxed;
    Type *elty = julia_type_to_llvm(jltype, &isboxed);
    if (type_is_ghost(elty))
        return;
    Value *r;
    if (!isboxed) {
        r = emit_unbox(ctx, elty, rhs, jltype);
    }
    else {
        r = maybe_decay_untracked(boxed(ctx, rhs, root_box));
        if (parent != NULL)
            emit_write_barrier(ctx, parent, r);
    }
    Value *data;
    if (ptr->getType()->getContainedType(0) != elty) {
        if (isboxed) {
            data = emit_bitcast(ctx, ptr, T_pprjlvalue);
        } else {
            data = emit_bitcast(ctx, ptr, PointerType::get(elty, cast<PointerType>(ptr->getType())->getAddressSpace()));
        }
    } else
        data = ptr;
    Instruction *store = ctx.builder.CreateAlignedStore(r, ctx.builder.CreateGEP(data,
        idx_0based), isboxed ? alignment : julia_alignment(r, jltype, alignment));
    if (tbaa)
        tbaa_decorate(tbaa, store);
}

// --- convert boolean value to julia ---

static Value *julia_bool(jl_codectx_t &ctx, Value *cond)
{
    return ctx.builder.CreateSelect(cond, literal_pointer_val(ctx, jl_true),
                                      literal_pointer_val(ctx, jl_false));
}

// --- accessing the representations of built-in data types ---

static Constant *julia_const_to_llvm(jl_value_t *e);
static Value *data_pointer(jl_codectx_t &ctx, const jl_cgval_t &x, Type *astype = T_ppjlvalue)
{
    Value *data = x.V;
    if (x.constant) {
        Constant *val = julia_const_to_llvm(x.constant);
        if (val) {
            data = get_pointer_to_constant(val, "", *jl_Module);
        }
        else {
            data = boxed(ctx, x);
        }
    }
    if (data->getType() != astype)
        data = emit_bitcast(ctx, data, astype);
    return decay_derived(data);
}

static bool emit_getfield_unknownidx(jl_codectx_t &ctx,
        jl_cgval_t *ret, const jl_cgval_t &strct,
        Value *idx, jl_datatype_t *stt)
{
    size_t nfields = jl_datatype_nfields(stt);
    if (strct.ispointer()) { // boxed or stack
        if (is_datatype_all_pointers(stt)) {
            idx = emit_bounds_check(ctx, strct, (jl_value_t*)stt, idx, ConstantInt::get(T_size, nfields));
            bool maybe_null = (unsigned)stt->ninitialized != nfields;
            size_t minimum_field_size = (size_t)-1;
            for (size_t i = 0; i < nfields; ++i) {
                minimum_field_size = std::min(minimum_field_size,
                    dereferenceable_size(jl_field_type(stt, i)));
                if (minimum_field_size == 0)
                    break;
            }
            Value *fld = tbaa_decorate(strct.tbaa,
                maybe_mark_load_dereferenceable(
                    ctx.builder.CreateLoad(
                        ctx.builder.CreateBitCast(ctx.builder.CreateGEP(decay_derived(data_pointer(ctx, strct)), idx),
                            PointerType::get(T_prjlvalue, AddressSpace::Derived))),
                    maybe_null,  minimum_field_size));
            if (maybe_null)
                null_pointer_check(ctx, fld);
            *ret = mark_julia_type(ctx, fld, true, jl_any_type, strct.gcroot || !strct.isimmutable);
            return true;
        }
        else if (is_tupletype_homogeneous(stt->types)) {
            assert(nfields > 0); // nf == 0 trapped by all_pointers case
            jl_value_t *jt = jl_field_type(stt, 0);
            idx = emit_bounds_check(ctx, strct, (jl_value_t*)stt, idx, ConstantInt::get(T_size, nfields));
            Value *ptr = data_pointer(ctx, strct);
            if (!stt->mutabl) {
                // just compute the pointer and let user load it when necessary
                Type *fty = julia_type_to_llvm(jt);
                Value *addr = ctx.builder.CreateGEP(emit_bitcast(ctx, decay_derived(ptr), PointerType::get(fty,0)), idx);
                *ret = mark_julia_slot(addr, jt, NULL, strct.tbaa);
                ret->gcroot = strct.gcroot;
                ret->isimmutable = strct.isimmutable;
                return true;
            }
            *ret = typed_load(ctx, ptr, idx, jt, strct.tbaa, false);
            return true;
        }
        else if (strct.isboxed) {
            idx = ctx.builder.CreateSub(idx, ConstantInt::get(T_size, 1));
            Value *fld = ctx.builder.CreateCall(prepare_call(jlgetnthfieldchecked_func), { boxed(ctx, strct), idx });
            *ret = mark_julia_type(ctx, fld, true, jl_any_type);
            return true;
        }
    }
    else if (is_tupletype_homogeneous(stt->types)) {
        assert(jl_isbits(stt));
        if (nfields == 0) {
            idx = emit_bounds_check(ctx, ghostValue(stt),
                                    (jl_value_t*)stt, idx, ConstantInt::get(T_size, nfields));
            *ret = jl_cgval_t();
            return true;
        }
        assert(!jl_field_isptr(stt, 0));
        jl_value_t *jt = jl_field_type(stt, 0);
        Value *idx0 = emit_bounds_check(ctx, strct, (jl_value_t*)stt, idx, ConstantInt::get(T_size, nfields));
        if (strct.isghost) {
            *ret = ghostValue(jt);
            return true;
        }
        // llvm::VectorType
        if (sizeof(void*) != sizeof(int))
            idx0 = ctx.builder.CreateTrunc(idx0, T_int32); // llvm3.3 requires this, harmless elsewhere
        Value *fld = ctx.builder.CreateExtractElement(strct.V, idx0);
        *ret = mark_julia_type(ctx, fld, false, jt);
        return true;
    }
    return false;
}

static jl_cgval_t emit_getfield_knownidx(jl_codectx_t &ctx, const jl_cgval_t &strct, unsigned idx, jl_datatype_t *jt)
{
    jl_value_t *jfty = jl_field_type(jt, idx);
    Type *elty = julia_type_to_llvm(jfty);
    if (jfty == jl_bottom_type) {
        raise_exception(ctx, literal_pointer_val(ctx, jl_undefref_exception));
        return jl_cgval_t(); // unreachable
    }
    if (type_is_ghost(elty))
        return ghostValue(jfty);
    Value *fldv = NULL;
    if (strct.ispointer()) {
        Value *addr;
        bool isboxed;
        Type *lt = julia_type_to_llvm((jl_value_t*)jt, &isboxed);
        if (isboxed) {
            Value *ptr = decay_derived(data_pointer(ctx, strct, T_pint8));
            Value *llvm_idx = ConstantInt::get(T_size, jl_field_offset(jt, idx));
            addr = ctx.builder.CreateGEP(ptr, llvm_idx);
        }
        else {
            if (VectorType *vlt = dyn_cast<VectorType>(lt)) {
                // doesn't have the struct wrapper, so this must have been a VecElement
                // cast to the element type so that it can be addressed with GEP
                lt = vlt->getElementType();
                Value *ptr = data_pointer(ctx, strct, lt->getPointerTo());
                Value *llvm_idx = ConstantInt::get(T_size, idx);
                addr = ctx.builder.CreateGEP(lt, ptr, llvm_idx);
            }
            else if (lt->isSingleValueType()) {
                addr = data_pointer(ctx, strct, lt->getPointerTo());
            }
            else {
                Value *ptr = data_pointer(ctx, strct, lt->getPointerTo());
                addr = ctx.builder.CreateStructGEP(lt, ptr, idx);
            }
        }
        if (jl_field_isptr(jt, idx)) {
            bool maybe_null = idx >= (unsigned)jt->ninitialized;
            Instruction *Load = maybe_mark_load_dereferenceable(
                ctx.builder.CreateLoad(emit_bitcast(ctx, addr, T_pprjlvalue)),
                maybe_null, jl_field_type(jt, idx)
            );
            Value *fldv = tbaa_decorate(strct.tbaa, Load);
            if (maybe_null)
                null_pointer_check(ctx, fldv);
            return mark_julia_type(ctx, fldv, true, jfty, strct.gcroot || !strct.isimmutable);
        }
        else if (!jt->mutabl) {
            // just compute the pointer and let user load it when necessary
            jl_cgval_t fieldval = mark_julia_slot(addr, jfty, NULL, strct.tbaa);
            fieldval.isimmutable = strct.isimmutable;
            fieldval.gcroot = strct.gcroot;
            return fieldval;
        }
        int align = jl_field_offset(jt, idx);
        align |= 16;
        align &= -align;
        return typed_load(ctx, addr, ConstantInt::get(T_size, 0), jfty, strct.tbaa, true, align);
    }
    else if (isa<UndefValue>(strct.V)) {
        return jl_cgval_t();
    }
    else {
        if (strct.V->getType()->isVectorTy()) {
            fldv = ctx.builder.CreateExtractElement(strct.V, ConstantInt::get(T_int32, idx));
        }
        else {
            // VecElement types are unwrapped in LLVM.
            assert( strct.V->getType()->isSingleValueType() );
            fldv = strct.V;
        }
        assert(!jl_field_isptr(jt, idx));
        return mark_julia_type(ctx, fldv, false, jfty);
    }
}

// emit length of vararg tuple
static Value *emit_n_varargs(jl_codectx_t &ctx)
{
    int nreq = ctx.nReqArgs;
    Value *valen = ctx.builder.CreateSub((Value*)ctx.argCount,
                                     ConstantInt::get(T_int32, nreq));
#ifdef _P64
    return ctx.builder.CreateSExt(valen, T_int64);
#else
    return valen;
#endif
}

static bool arraytype_constshape(jl_value_t *ty)
{
    return (jl_is_array_type(ty) && jl_is_concrete_type(ty) &&
            jl_is_long(jl_tparam1(ty)) && jl_unbox_long(jl_tparam1(ty)) != 1);
}

static void maybe_alloc_arrayvar(jl_codectx_t &ctx, int s)
{
    jl_value_t *jt = ctx.slots[s].value.typ;
    if (arraytype_constshape(jt)) {
        // TODO: this optimization does not yet work with 1-d arrays, since the
        // length and data pointer can change at any time via push!
        // we could make it work by reloading the metadata when the array is
        // passed to an external function (ideally only impure functions)
        int ndims = jl_unbox_long(jl_tparam1(jt));
        jl_value_t *jelt = jl_tparam0(jt);
        bool isboxed = !jl_array_store_unboxed(jelt);
        Type *elt = julia_type_to_llvm(jelt);
        if (type_is_ghost(elt))
            return;
        if (isboxed)
            elt = T_prjlvalue;
        // CreateAlloca is OK here because maybe_alloc_arrayvar is only called in the prologue setup
        jl_arrayvar_t &av = (*ctx.arrayvars)[s];
        av.dataptr = ctx.builder.CreateAlloca(PointerType::get(elt, 0));
        av.len = ctx.builder.CreateAlloca(T_size);
        for (int i = 0; i < ndims - 1; i++)
            av.sizes.push_back(ctx.builder.CreateAlloca(T_size));
        av.ty = jt;
    }
}

static Value *emit_arraysize(jl_codectx_t &ctx, const jl_cgval_t &tinfo, Value *dim)
{
    Value *t = boxed(ctx, tinfo);
    int o = offsetof(jl_array_t, nrows) / sizeof(void*) - 1;
    MDNode *tbaa = arraytype_constshape(tinfo.typ) ? tbaa_const : tbaa_arraysize;
    return emit_nthptr_recast(ctx,
            t,
            ctx.builder.CreateAdd(dim, ConstantInt::get(dim->getType(), o)),
            tbaa, T_psize);
}

static jl_arrayvar_t *arrayvar_for(jl_codectx_t &ctx, jl_value_t *ex)
{
    if (ex == NULL)
        return NULL;
    if (!jl_is_slot(ex))
        return NULL;
    int sl = jl_slot_number(ex) - 1;
    auto av = ctx.arrayvars->find(sl);
    if (av != ctx.arrayvars->end())
        return &av->second;
    //TODO: ssavalue case
    return NULL;
}

static Value *emit_arraysize(jl_codectx_t &ctx, const jl_cgval_t &tinfo, int dim)
{
    return emit_arraysize(ctx, tinfo, ConstantInt::get(T_int32, dim));
}

static Value *emit_arraylen_prim(jl_codectx_t &ctx, const jl_cgval_t &tinfo)
{
    Value *t = boxed(ctx, tinfo);
    jl_value_t *ty = tinfo.typ;
#ifdef STORE_ARRAY_LEN
    Value *addr = ctx.builder.CreateStructGEP(jl_array_llvmt,
                                          emit_bitcast(ctx, decay_derived(t), jl_parray_llvmt),
                                          1); //index (not offset) of length field in jl_parray_llvmt

    MDNode *tbaa = arraytype_constshape(ty) ? tbaa_const : tbaa_arraylen;
    return tbaa_decorate(tbaa, ctx.builder.CreateLoad(addr, false));
#else
    jl_value_t *p1 = jl_tparam1(ty); // FIXME: check that ty is an array type
    if (jl_is_long(p1)) {
        size_t nd = jl_unbox_long(p1);
        Value *l = ConstantInt::get(T_size, 1);
        for(size_t i=0; i < nd; i++) {
            l = ctx.builder.CreateMul(l, emit_arraysize(ctx, t, (int)(i + 1)));
        }
        return l;
    }
    else {
        std::vector<Type *> fargt(0);
        fargt.push_back(T_pjlvalue);
        FunctionType *ft = FunctionType::get(T_size, fargt, false);
        Value *alen = jl_Module->getOrInsertFunction("jl_array_len_", ft); // TODO: move to codegen init block
        return ctx.builder.CreateCall(prepare_call(alen), t);
    }
#endif
}

static Value *emit_arraylen(jl_codectx_t &ctx, const jl_cgval_t &tinfo, jl_value_t *ex)
{
    jl_arrayvar_t *av = arrayvar_for(ctx, ex);
    if (av != NULL)
        return ctx.builder.CreateLoad(av->len);
    return emit_arraylen_prim(ctx, tinfo);
}

static Value *emit_arrayptr(jl_codectx_t &ctx, const jl_cgval_t &tinfo, bool isboxed = false)
{
    Value *t = boxed(ctx, tinfo);
    Value *addr = ctx.builder.CreateStructGEP(jl_array_llvmt,
                                          emit_bitcast(ctx, decay_derived(t), jl_parray_llvmt),
                                          0); //index (not offset) of data field in jl_parray_llvmt

    MDNode *tbaa = arraytype_constshape(tinfo.typ) ? tbaa_const : tbaa_arrayptr;
    if (isboxed) {
        addr = ctx.builder.CreateBitCast(addr,
            PointerType::get(T_pprjlvalue, cast<PointerType>(addr->getType())->getAddressSpace()));
    }
    return tbaa_decorate(tbaa, ctx.builder.CreateLoad(addr, false));
}

static Value *emit_arrayptr(jl_codectx_t &ctx, const jl_cgval_t &tinfo, jl_value_t *ex, bool isboxed = false)
{
    jl_arrayvar_t *av = arrayvar_for(ctx, ex);
    if (av!=NULL)
        return ctx.builder.CreateLoad(av->dataptr);
    return emit_arrayptr(ctx, tinfo, isboxed);
}

static Value *emit_arraysize(jl_codectx_t &ctx, const jl_cgval_t &tinfo, jl_value_t *ex, int dim)
{
    jl_arrayvar_t *av = arrayvar_for(ctx, ex);
    if (av != NULL && dim <= (int)av->sizes.size())
        return ctx.builder.CreateLoad(av->sizes[dim - 1]);
    return emit_arraysize(ctx, tinfo, dim);
}

static Value *emit_arrayflags(jl_codectx_t &ctx, const jl_cgval_t &tinfo)
{
    Value *t = boxed(ctx, tinfo);
#ifdef STORE_ARRAY_LEN
    int arrayflag_field = 2;
#else
    int arrayflag_field = 1;
#endif
    Value *addr = ctx.builder.CreateStructGEP(
            jl_array_llvmt,
            emit_bitcast(ctx, decay_derived(t), jl_parray_llvmt),
            arrayflag_field);
    return tbaa_decorate(tbaa_arrayflags, ctx.builder.CreateLoad(addr));
}

static Value *emit_arrayelsize(jl_codectx_t &ctx, const jl_cgval_t &tinfo)
{
    Value *t = boxed(ctx, tinfo);
#ifdef STORE_ARRAY_LEN
    int elsize_field = 3;
#else
    int elsize_field = 2;
#endif
    Value *addr = ctx.builder.CreateStructGEP(jl_array_llvmt,
                                          emit_bitcast(ctx, decay_derived(t), jl_parray_llvmt),
                                          elsize_field);
    return tbaa_decorate(tbaa_const, ctx.builder.CreateLoad(addr));
}

static void assign_arrayvar(jl_codectx_t &ctx, jl_arrayvar_t &av, const jl_cgval_t &ainfo)
{
    Value *aptr = emit_bitcast(ctx,
        emit_arrayptr(ctx, ainfo),
        av.dataptr->getType()->getContainedType(0));
    tbaa_decorate(tbaa_arrayptr, ctx.builder.CreateStore(aptr, av.dataptr));
    ctx.builder.CreateStore(emit_arraylen_prim(ctx, ainfo), av.len);
    for (size_t i = 0; i < av.sizes.size(); i++)
        ctx.builder.CreateStore(emit_arraysize(ctx, ainfo, i + 1), av.sizes[i]);
}

// Returns the size of the array represented by `tinfo` for the given dimension `dim` if
// `dim` is a valid dimension, otherwise returns constant one.
static Value *emit_arraysize_for_unsafe_dim(jl_codectx_t &ctx,
        const jl_cgval_t &tinfo, jl_value_t *ex, size_t dim, size_t nd)
{
    return dim > nd ? ConstantInt::get(T_size, 1) : emit_arraysize(ctx, tinfo, ex, dim);
}

// `nd == -1` means the dimension is unknown.
static Value *emit_array_nd_index(jl_codectx_t &ctx,
        const jl_cgval_t &ainfo, jl_value_t *ex, ssize_t nd, const jl_cgval_t *argv, size_t nidxs)
{
    Value *a = boxed(ctx, ainfo);
    Value *i = ConstantInt::get(T_size, 0);
    Value *stride = ConstantInt::get(T_size, 1);
#if CHECK_BOUNDS==1
    bool bc = (!ctx.is_inbounds &&
               jl_options.check_bounds != JL_OPTIONS_CHECK_BOUNDS_OFF) ||
        jl_options.check_bounds == JL_OPTIONS_CHECK_BOUNDS_ON;
    BasicBlock *failBB=NULL, *endBB=NULL;
    if (bc) {
        failBB = BasicBlock::Create(jl_LLVMContext, "oob");
        endBB = BasicBlock::Create(jl_LLVMContext, "idxend");
    }
#endif
    Value **idxs = (Value**)alloca(sizeof(Value*)*nidxs);
    for (size_t k = 0; k < nidxs; k++) {
        idxs[k] = emit_unbox(ctx, T_size, argv[k], NULL);
    }
    Value *ii;
    for (size_t k = 0; k < nidxs; k++) {
        ii = ctx.builder.CreateSub(idxs[k], ConstantInt::get(T_size, 1));
        i = ctx.builder.CreateAdd(i, ctx.builder.CreateMul(ii, stride));
        if (k < nidxs - 1) {
            assert(nd >= 0);
            Value *d = emit_arraysize_for_unsafe_dim(ctx, ainfo, ex, k + 1, nd);
#if CHECK_BOUNDS==1
            if (bc) {
                BasicBlock *okBB = BasicBlock::Create(jl_LLVMContext, "ib");
                // if !(i < d) goto error
                ctx.builder.CreateCondBr(ctx.builder.CreateICmpULT(ii, d), okBB, failBB);
                ctx.f->getBasicBlockList().push_back(okBB);
                ctx.builder.SetInsertPoint(okBB);
            }
#endif
            stride = ctx.builder.CreateMul(stride, d);
        }
    }
#if CHECK_BOUNDS==1
    if (bc) {
        // We have already emitted a bounds check for each index except for
        // the last one which we therefore have to do here.
        bool linear_indexing = nd == -1 || nidxs < (size_t)nd;
        if (linear_indexing) {
            // Compare the linearized index `i` against the linearized size of
            // the accessed array, i.e. `if !(i < alen) goto error`.
            if (nidxs > 1) {
                // TODO: REMOVE DEPWARN AND RETURN FALSE AFTER 0.6.
                // We need to check if this is inside the non-linearized size
                BasicBlock *partidx = BasicBlock::Create(jl_LLVMContext, "partlinidx");
                BasicBlock *partidxwarn = BasicBlock::Create(jl_LLVMContext, "partlinidxwarn");
                Value *d = emit_arraysize_for_unsafe_dim(ctx, ainfo, ex, nidxs, nd);
                ctx.builder.CreateCondBr(ctx.builder.CreateICmpULT(ii, d), endBB, partidx);

                // We failed the normal bounds check; check to see if we're
                // inside the linearized size (partial linear indexing):
                ctx.f->getBasicBlockList().push_back(partidx);
                ctx.builder.SetInsertPoint(partidx);
                Value *alen = emit_arraylen(ctx, ainfo, ex);
                ctx.builder.CreateCondBr(ctx.builder.CreateICmpULT(i, alen), partidxwarn, failBB);

                // We passed the linearized bounds check; now throw the depwarn:
                ctx.f->getBasicBlockList().push_back(partidxwarn);
                ctx.builder.SetInsertPoint(partidxwarn);
                ctx.builder.CreateCall(prepare_call(jldepwarnpi_func), ConstantInt::get(T_size, nidxs));
                ctx.builder.CreateBr(endBB);
            } else {
                Value *alen = emit_arraylen(ctx, ainfo, ex);
                ctx.builder.CreateCondBr(ctx.builder.CreateICmpULT(i, alen), endBB, failBB);
            }
        } else {
            // Compare the last index of the access against the last dimension of
            // the accessed array, i.e. `if !(last_index < last_dimension) goto error`.
            assert(nd >= 0);
            Value *last_index = ii;
            Value *last_dimension = emit_arraysize_for_unsafe_dim(ctx, ainfo, ex, nidxs, nd);
            ctx.builder.CreateCondBr(ctx.builder.CreateICmpULT(last_index, last_dimension), endBB, failBB);
        }

        ctx.f->getBasicBlockList().push_back(failBB);
        ctx.builder.SetInsertPoint(failBB);
        // CreateAlloca is OK here since we are on an error branch
        Value *tmp = ctx.builder.CreateAlloca(T_size, ConstantInt::get(T_size, nidxs));
        for(size_t k=0; k < nidxs; k++) {
            ctx.builder.CreateStore(idxs[k], ctx.builder.CreateGEP(tmp, ConstantInt::get(T_size, k)));
        }
        ctx.builder.CreateCall(prepare_call(jlboundserrorv_func),
            { mark_callee_rooted(a), tmp, ConstantInt::get(T_size, nidxs) });
        ctx.builder.CreateUnreachable();

        ctx.f->getBasicBlockList().push_back(endBB);
        ctx.builder.SetInsertPoint(endBB);
    }
#endif

    return i;
}

// --- boxing ---

static Value *emit_allocobj(jl_codectx_t &ctx, size_t static_size, Value *jt);

static void init_bits_value(jl_codectx_t &ctx, Value *newv, Value *v, MDNode *tbaa,
                            unsigned alignment = sizeof(void*)) // min alignment in julia's gc is pointer-aligned
{
    // newv should already be tagged
    tbaa_decorate(tbaa, ctx.builder.CreateAlignedStore(v, emit_bitcast(ctx, newv,
        PointerType::get(v->getType(), 0)), alignment));
}

static void init_bits_cgval(jl_codectx_t &ctx, Value *newv, const jl_cgval_t& v, MDNode *tbaa)
{
    // newv should already be tagged
    if (v.ispointer()) {
        ctx.builder.CreateMemCpy(newv, data_pointer(ctx, v, T_pint8), jl_datatype_size(v.typ), sizeof(void*));
    }
    else {
        init_bits_value(ctx, newv, v.V, tbaa);
    }
}

static jl_value_t *static_constant_instance(Constant *constant, jl_value_t *jt)
{
    assert(constant != NULL);

    if (isa<UndefValue>(constant))
        return NULL;

    ConstantInt *cint = dyn_cast<ConstantInt>(constant);
    if (cint != NULL) {
        assert(jl_is_datatype(jt));
        if (jt == (jl_value_t*)jl_bool_type)
            return cint->isZero() ? jl_false : jl_true;
        return jl_new_bits(jt,
            const_cast<uint64_t *>(cint->getValue().getRawData()));
    }

    ConstantFP *cfp = dyn_cast<ConstantFP>(constant);
    if (cfp != NULL) {
        assert(jl_is_datatype(jt));
        return jl_new_bits(jt,
            const_cast<uint64_t *>(cfp->getValueAPF().bitcastToAPInt().getRawData()));
    }

    ConstantPointerNull *cpn = dyn_cast<ConstantPointerNull>(constant);
    if (cpn != NULL) {
        assert(jl_is_cpointer_type(jt));
        uint64_t val = 0;
        return jl_new_bits(jt,&val);
    }

    // issue #8464
    ConstantExpr *ce = dyn_cast<ConstantExpr>(constant);
    if (ce != NULL) {
        if (ce->isCast()) {
            return static_constant_instance(dyn_cast<Constant>(ce->getOperand(0)), jt);
        }
    }

    size_t nargs = 0;
    if (ConstantStruct *cst = dyn_cast<ConstantStruct>(constant))
        nargs = cst->getType()->getNumElements();
    else if (ConstantVector *cvec = dyn_cast<ConstantVector>(constant))
        nargs = cvec->getType()->getNumElements();
    else if (ConstantArray *carr = dyn_cast<ConstantArray>(constant))
        nargs = carr->getType()->getNumElements();
    else if (ConstantDataVector *cdv = dyn_cast<ConstantDataVector>(constant))
        nargs = cdv->getType()->getNumElements();
    else if (isa<Function>(constant))
        return NULL;
    else
        assert(false && "Cannot process this type of constant");

    assert(jl_is_tuple_type(jt));

    jl_value_t **tupleargs;
    JL_GC_PUSHARGS(tupleargs, nargs);
    for(size_t i=0; i < nargs; i++) {
        tupleargs[i] = static_constant_instance(constant->getAggregateElement(i), jl_tparam(jt,i));
    }
    jl_value_t *tpl = jl_f_tuple(NULL, tupleargs, nargs);
    JL_GC_POP();
    return tpl;
}

static Value *call_with_signed(jl_codectx_t &ctx, Function *sfunc, Value *v)
{
    CallInst *Call = ctx.builder.CreateCall(prepare_call(sfunc), v);
    Call->addAttribute(1, Attribute::SExt);
    return Call;
}

static Value *call_with_unsigned(jl_codectx_t &ctx, Function *ufunc, Value *v)
{
    CallInst *Call = ctx.builder.CreateCall(prepare_call(ufunc), v);
    Call->addAttribute(1, Attribute::ZExt);
    return Call;
}

static void jl_add_method_root(jl_codectx_t &ctx, jl_value_t *val);

static Value *as_value(jl_codectx_t &ctx, Type *to, const jl_cgval_t &v)
{
    assert(!v.isboxed);
    return emit_unbox(ctx, to, v, v.typ);
}

// some types have special boxing functions with small-value caches
static Value *_boxed_special(jl_codectx_t &ctx, const jl_cgval_t &vinfo, Type *t)
{
    jl_value_t *jt = vinfo.typ;
    if (jt == (jl_value_t*)jl_bool_type)
        return julia_bool(ctx, ctx.builder.CreateTrunc(as_value(ctx, t, vinfo), T_int1));
    if (t == T_int1)
        return julia_bool(ctx, as_value(ctx, t, vinfo));

    if (ctx.linfo && jl_is_method(ctx.linfo->def.method) && !vinfo.ispointer()) { // don't bother codegen pre-boxing for toplevel
        if (Constant *c = dyn_cast<Constant>(vinfo.V)) {
            jl_value_t *s = static_constant_instance(c, jt);
            if (s) {
                jl_add_method_root(ctx, s);
                return literal_pointer_val(ctx, s);
            }
        }
    }

    jl_datatype_t *jb = (jl_datatype_t*)jt;
    assert(jl_is_datatype(jb));
    Value *box = NULL;
    if (jb == jl_int8_type)
        box = call_with_signed(ctx, box_int8_func, as_value(ctx, t, vinfo));
    else if (jb == jl_int16_type)
        box = call_with_signed(ctx, box_int16_func, as_value(ctx, t, vinfo));
    else if (jb == jl_int32_type)
        box = call_with_signed(ctx, box_int32_func, as_value(ctx, t, vinfo));
    else if (jb == jl_int64_type)
        box = call_with_signed(ctx, box_int64_func, as_value(ctx, t, vinfo));
    else if (jb == jl_float32_type)
        box = ctx.builder.CreateCall(prepare_call(box_float32_func), as_value(ctx, t, vinfo));
    //if (jb == jl_float64_type)
    //  box = ctx.builder.CreateCall(box_float64_func, as_value(ctx, t, vinfo);
    // for Float64, fall through to generic case below, to inline alloc & init of Float64 box. cheap, I know.
    else if (jb == jl_uint8_type)
        box = call_with_unsigned(ctx, box_uint8_func, as_value(ctx, t, vinfo));
    else if (jb == jl_uint16_type)
        box = call_with_unsigned(ctx, box_uint16_func, as_value(ctx, t, vinfo));
    else if (jb == jl_uint32_type)
        box = call_with_unsigned(ctx, box_uint32_func, as_value(ctx, t, vinfo));
    else if (jb == jl_uint64_type)
        box = call_with_unsigned(ctx, box_uint64_func, as_value(ctx, t, vinfo));
    else if (jb == jl_char_type)
        box = call_with_unsigned(ctx, box_char_func, as_value(ctx, t, vinfo));
    else if (jb == jl_ssavalue_type) {
        unsigned zero = 0;
        Value *v = as_value(ctx, t, vinfo);
        assert(v->getType() == jl_ssavalue_type->struct_decl);
        v = ctx.builder.CreateExtractValue(v, makeArrayRef(&zero, 1));
        box = call_with_unsigned(ctx, box_ssavalue_func, v);
    }
    else if (!jb->abstract && jl_datatype_nbits(jb) == 0) {
        // singleton
        assert(jb->instance != NULL);
        return literal_pointer_val(ctx, jb->instance);
    }
    return box;
}



static Value *box_union(jl_codectx_t &ctx, const jl_cgval_t &vinfo, const SmallBitVector &skip)
{
    // given vinfo::Union{T, S}, emit IR of the form:
    //   ...
    //   switch <tindex>, label <box_union_isboxed> [ 1, label <box_union_1>
    //                                                2, label <box_union_2> ]
    // box_union_1:
    //   box1 = create_box(T)
    //   br post_box_union
    // box_union_2:
    //   box2 = create_box(S)
    //   br post_box_union
    // box_union_isboxed:
    //   br post_box_union
    // post_box_union:
    //   box = phi [ box1, box_union_1 ], [ box2, box_union_2 ], [ vinfo, box_union_isboxed ]
    //   ...
    Value *tindex = vinfo.TIndex;
    BasicBlock *defaultBB = BasicBlock::Create(jl_LLVMContext, "box_union_isboxed", ctx.f);
    SwitchInst *switchInst = ctx.builder.CreateSwitch(tindex, defaultBB);
    BasicBlock *postBB = BasicBlock::Create(jl_LLVMContext, "post_box_union", ctx.f);
    ctx.builder.SetInsertPoint(postBB);
    PHINode *box_merge = ctx.builder.CreatePHI(T_prjlvalue, 2);
    unsigned counter = 0;
    for_each_uniontype_small(
            [&](unsigned idx, jl_datatype_t *jt) {
                if (idx < skip.size() && skip[idx])
                    return;
                Type *t = julia_type_to_llvm((jl_value_t*)jt);
                BasicBlock *tempBB = BasicBlock::Create(jl_LLVMContext, "box_union", ctx.f);
                ctx.builder.SetInsertPoint(tempBB);
                switchInst->addCase(ConstantInt::get(T_int8, idx), tempBB);
                Value *box;
                if (type_is_ghost(t)) {
                    box = literal_pointer_val(ctx, jt->instance);
                }
                else {
                    jl_cgval_t vinfo_r = jl_cgval_t(vinfo, (jl_value_t*)jt, NULL);
                    box = _boxed_special(ctx, vinfo_r, t);
                    if (!box) {
                        box = emit_allocobj(ctx, jl_datatype_size(jt), literal_pointer_val(ctx, (jl_value_t*)jt));
                        init_bits_cgval(ctx, box, vinfo_r, jl_is_mutable(jt) ? tbaa_mutab : tbaa_immut);
                    }
                }
                box_merge->addIncoming(maybe_decay_untracked(box), tempBB);
                ctx.builder.CreateBr(postBB);
            },
            vinfo.typ,
            counter);
    ctx.builder.SetInsertPoint(defaultBB);
    if (skip.size() > 0 && skip[0]) {
        // skip[0] specifies where to return NULL or the original pointer
        // if the value was not handled above
        box_merge->addIncoming(maybe_decay_untracked(V_null), defaultBB);
        ctx.builder.CreateBr(postBB);
    }
    else if ((vinfo.V == NULL || isa<AllocaInst>(vinfo.V)) && !vinfo.gcroot) {
        Function *trap_func = Intrinsic::getDeclaration(
                ctx.f->getParent(),
                Intrinsic::trap);
        ctx.builder.CreateCall(trap_func);
        ctx.builder.CreateUnreachable();
    }
    else {
        // We're guaranteed here that Load(.gcroot) == .V, because we have determined
        // that this union is a boxed value, rather than an interior pointer of some sort
        box_merge->addIncoming(ctx.builder.CreateLoad(vinfo.gcroot), defaultBB);
        ctx.builder.CreateBr(postBB);
    }
    ctx.builder.SetInsertPoint(postBB);
    return box_merge;
}

// this is used to wrap values for generic contexts, where a
// dynamically-typed value is required (e.g. argument to unknown function).
// if it's already a pointer it's left alone.
static Value *boxed(jl_codectx_t &ctx, const jl_cgval_t &vinfo, bool gcrooted)
{
    jl_value_t *jt = vinfo.typ;
    if (jt == jl_bottom_type || jt == NULL)
        // We have an undef value on a (hopefully) dead branch
        return UndefValue::get(T_prjlvalue);
    if (vinfo.constant)
<<<<<<< HEAD
        return literal_pointer_val(vinfo.constant);
    assert(vinfo.V);
    if (vinfo.isboxed)
        return vinfo.V;

    assert(jl_isbits(jt) && jl_is_concrete_type(jt) && "This type shouldn't have been unboxed.");
    Type *t = julia_type_to_llvm(jt);
    assert(!type_is_ghost(t)); // ghost values should have been handled by vinfo.constant above!
    Value *box = _boxed_special(vinfo, t, ctx);
    if (!box) {
        box = init_bits_cgval(emit_allocobj(ctx, jl_datatype_size(jt), vinfo),
                              vinfo, jl_is_mutable(jt) ? tbaa_mutab : tbaa_immut, ctx);
=======
        return literal_pointer_val(ctx, vinfo.constant);
    if (vinfo.isboxed) {
        assert(vinfo.V && "Missing value for box.");
        // We're guaranteed here that Load(.gcroot) == .V, because we have determined
        // that this value is a box, so if it has a gcroot, that's where the value is.
        return vinfo.gcroot ? ctx.builder.CreateLoad(vinfo.gcroot) : vinfo.V;
    }

    Value *box;
    if (vinfo.TIndex) {
        SmallBitVector skip_none;
        box = box_union(ctx, vinfo, skip_none);
    }
    else {
        assert(vinfo.V && "Missing data for unboxed value.");
        assert(jl_isbits(jt) && jl_is_leaf_type(jt) && "This type shouldn't have been unboxed.");
        Type *t = julia_type_to_llvm(jt);
        assert(!type_is_ghost(t)); // ghost values should have been handled by vinfo.constant above!
        box = _boxed_special(ctx, vinfo, t);
        if (!box) {
            box = emit_allocobj(ctx, jl_datatype_size(jt), literal_pointer_val(ctx, (jl_value_t*)jt));
            init_bits_cgval(ctx, box, vinfo, jl_is_mutable(jt) ? tbaa_mutab : tbaa_immut);
        }
>>>>>>> fe09a7b5
    }
    if (gcrooted) {
        // make a gcroot for the new box
        // (unless the caller explicitly said this was unnecessary)
        Value *froot = emit_local_root(ctx);
        ctx.builder.CreateStore(box, froot);
    }
    return box;
}

// copy src to dest, if src is isbits. if skip is true, the value of dest is undefined
static void emit_unionmove(jl_codectx_t &ctx, Value *dest, const jl_cgval_t &src, Value *skip, bool isVolatile, MDNode *tbaa)
{
    if (AllocaInst *ai = dyn_cast<AllocaInst>(dest))
        ctx.builder.CreateStore(UndefValue::get(ai->getAllocatedType()), ai);
    if (jl_is_leaf_type(src.typ) || src.constant) {
        jl_value_t *typ = src.constant ? jl_typeof(src.constant) : src.typ;
        Type *store_ty = julia_type_to_llvm(typ);
        assert(skip || jl_isbits(typ));
        if (jl_isbits(typ)) {
            if (!src.ispointer() || src.constant) {
                emit_unbox(ctx, store_ty, src, typ, dest, isVolatile);
            }
            else {
                Value *src_ptr = data_pointer(ctx, src, T_pint8);
                if (dest->getType() != T_pint8)
                    dest = emit_bitcast(ctx, dest, T_pint8);
                if (skip) // copy dest -> dest to simulate an undef value / conditional copy
                    src_ptr = ctx.builder.CreateSelect(skip, dest, src_ptr);
                unsigned nb = jl_datatype_size(typ);
                unsigned alignment = 0;
                ctx.builder.CreateMemCpy(dest, src_ptr, nb, alignment, isVolatile, tbaa);
            }
        }
    }
    else if (src.TIndex) {
        Value *tindex = ctx.builder.CreateAnd(src.TIndex, ConstantInt::get(T_int8, 0x7f));
        if (skip)
            tindex = ctx.builder.CreateSelect(skip, ConstantInt::get(T_int8, 0), tindex);
        Value *src_ptr = data_pointer(ctx, src, T_pint8);
        if (dest->getType() != T_pint8)
            dest = emit_bitcast(ctx, dest, T_pint8);
        BasicBlock *defaultBB = BasicBlock::Create(jl_LLVMContext, "union_move_skip", ctx.f);
        SwitchInst *switchInst = ctx.builder.CreateSwitch(tindex, defaultBB);
        BasicBlock *postBB = BasicBlock::Create(jl_LLVMContext, "post_union_move", ctx.f);
        unsigned counter = 0;
        bool allunboxed = for_each_uniontype_small(
                [&](unsigned idx, jl_datatype_t *jt) {
                    unsigned nb = jl_datatype_size(jt);
                    unsigned alignment = 0;
                    BasicBlock *tempBB = BasicBlock::Create(jl_LLVMContext, "union_move", ctx.f);
                    ctx.builder.SetInsertPoint(tempBB);
                    switchInst->addCase(ConstantInt::get(T_int8, idx), tempBB);
                    if (nb > 0)
                        ctx.builder.CreateMemCpy(dest, src_ptr, nb, alignment, isVolatile, tbaa);
                    ctx.builder.CreateBr(postBB);
                },
                src.typ,
                counter);
        ctx.builder.SetInsertPoint(defaultBB);
        if (!skip && allunboxed && (src.V == NULL || isa<AllocaInst>(src.V))) {
            Function *trap_func = Intrinsic::getDeclaration(
                    ctx.f->getParent(),
                    Intrinsic::trap);
            ctx.builder.CreateCall(trap_func);
            ctx.builder.CreateUnreachable();
        }
        else {
            ctx.builder.CreateBr(postBB);
        }
        ctx.builder.SetInsertPoint(postBB);
    }
    else {
        Value *datatype = emit_typeof_boxed(ctx, src);
        Value *copy_bytes = emit_datatype_size(ctx, datatype);
        if (skip)
            copy_bytes = ctx.builder.CreateSelect(skip, ConstantInt::get(copy_bytes->getType(), 0), copy_bytes);
        ctx.builder.CreateMemCpy(dest,
                             data_pointer(ctx, src, T_pint8),
                             copy_bytes,
                             /*TODO: min-align*/1);
    }
}


static void emit_cpointercheck(jl_codectx_t &ctx, const jl_cgval_t &x, const std::string &msg)
{
    Value *t = emit_typeof_boxed(ctx, x);
    emit_typecheck(ctx, mark_julia_type(ctx, t, true, jl_any_type, false), (jl_value_t*)jl_datatype_type, msg);

    Value *istype =
        ctx.builder.CreateICmpEQ(mark_callee_rooted(emit_datatype_name(ctx, t)),
                             mark_callee_rooted(literal_pointer_val(ctx, (jl_value_t*)jl_pointer_typename)));
    BasicBlock *failBB = BasicBlock::Create(jl_LLVMContext,"fail",ctx.f);
    BasicBlock *passBB = BasicBlock::Create(jl_LLVMContext,"pass");
    ctx.builder.CreateCondBr(istype, passBB, failBB);
    ctx.builder.SetInsertPoint(failBB);

    emit_type_error(ctx, x, literal_pointer_val(ctx, (jl_value_t*)jl_pointer_type), msg);
    ctx.builder.CreateUnreachable();

    ctx.f->getBasicBlockList().push_back(passBB);
    ctx.builder.SetInsertPoint(passBB);
}

// allocation for known size object
static Value *emit_allocobj(jl_codectx_t &ctx, size_t static_size, Value *jt)
{
    JL_FEAT_REQUIRE(ctx, dynamic_alloc);
    JL_FEAT_REQUIRE(ctx, runtime);
    Value *ptls_ptr = emit_bitcast(ctx, ctx.ptlsStates, T_pint8);
    auto call = ctx.builder.CreateCall(prepare_call(jl_alloc_obj_func),
                                       {ptls_ptr, ConstantInt::get(T_size, static_size),
                                               maybe_decay_untracked(jt)});
    call->setAttributes(jl_alloc_obj_func->getAttributes());
    return call;
}

// if ptr is NULL this emits a write barrier _back_
static void emit_write_barrier(jl_codectx_t &ctx, Value *parent, Value *ptr)
{
    Value *parenttag = emit_bitcast(ctx, emit_typeptr_addr(ctx, parent), T_psize);
    Value *parent_type = tbaa_decorate(tbaa_tag, ctx.builder.CreateLoad(parenttag));
    Value *parent_bits = ctx.builder.CreateAnd(parent_type, 3);

    // the branch hint does not seem to make it to the generated code
    Value *parent_old_marked = ctx.builder.CreateICmpEQ(parent_bits,
                                                    ConstantInt::get(T_size, 3));

    BasicBlock *cont = BasicBlock::Create(jl_LLVMContext, "cont");
    BasicBlock *barrier_may_trigger = BasicBlock::Create(jl_LLVMContext, "wb_may_trigger", ctx.f);
    BasicBlock *barrier_trigger = BasicBlock::Create(jl_LLVMContext, "wb_trigger", ctx.f);
    ctx.builder.CreateCondBr(parent_old_marked, barrier_may_trigger, cont);

    ctx.builder.SetInsertPoint(barrier_may_trigger);
    Value *ptr_mark_bit = ctx.builder.CreateAnd(tbaa_decorate(tbaa_tag,
        ctx.builder.CreateLoad(emit_bitcast(ctx, emit_typeptr_addr(ctx, ptr), T_psize))), 1);
    Value *ptr_not_marked = ctx.builder.CreateICmpEQ(ptr_mark_bit, ConstantInt::get(T_size, 0));
    ctx.builder.CreateCondBr(ptr_not_marked, barrier_trigger, cont);
    ctx.builder.SetInsertPoint(barrier_trigger);
    ctx.builder.CreateCall(prepare_call(queuerootfun), maybe_decay_untracked(emit_bitcast(ctx, parent, T_prjlvalue)));
    ctx.builder.CreateBr(cont);
    ctx.f->getBasicBlockList().push_back(cont);
    ctx.builder.SetInsertPoint(cont);
}

static void emit_checked_write_barrier(jl_codectx_t &ctx, Value *parent, Value *ptr)
{
    BasicBlock *cont;
    Value *not_null = ctx.builder.CreateICmpNE(mark_callee_rooted(ptr), mark_callee_rooted(V_null));
    BasicBlock *if_not_null = BasicBlock::Create(jl_LLVMContext, "wb_not_null", ctx.f);
    cont = BasicBlock::Create(jl_LLVMContext, "cont");
    ctx.builder.CreateCondBr(not_null, if_not_null, cont);
    ctx.builder.SetInsertPoint(if_not_null);
    emit_write_barrier(ctx, parent, ptr);
    ctx.builder.CreateBr(cont);
    ctx.f->getBasicBlockList().push_back(cont);
    ctx.builder.SetInsertPoint(cont);
}

static void emit_setfield(jl_codectx_t &ctx,
        jl_datatype_t *sty, const jl_cgval_t &strct, size_t idx0,
        const jl_cgval_t &rhs, bool checked, bool wb)
{
    if (sty->mutabl || !checked) {
        assert(strct.ispointer());
        Value *addr = ctx.builder.CreateGEP(data_pointer(ctx, strct, T_pint8),
                ConstantInt::get(T_size, jl_field_offset(sty, idx0)));
        jl_value_t *jfty = jl_svecref(sty->types, idx0);
        if (jl_field_isptr(sty, idx0)) {
            Value *r = maybe_decay_untracked(boxed(ctx, rhs, false)); // don't need a temporary gcroot since it'll be rooted by strct
            tbaa_decorate(strct.tbaa, ctx.builder.CreateStore(r,
                emit_bitcast(ctx, addr, T_pprjlvalue)));
            if (wb && strct.isboxed)
                emit_checked_write_barrier(ctx, boxed(ctx, strct), r);
        }
        else {
            int align = jl_field_offset(sty, idx0);
            align |= 16;
            align &= -align;
            typed_store(ctx, addr, ConstantInt::get(T_size, 0), rhs, jfty,
                strct.tbaa, data_pointer(ctx, strct, T_pjlvalue), align);
        }
    }
    else {
        // TODO: better error
        emit_error(ctx, "type is immutable");
    }
}

static jl_cgval_t emit_new_struct(jl_codectx_t &ctx, jl_value_t *ty, size_t nargs, const jl_cgval_t *argv)
{
    assert(jl_is_datatype(ty));
<<<<<<< HEAD
    assert(jl_is_concrete_type(ty));
    assert(nargs>0);
=======
    assert(jl_is_leaf_type(ty));
    assert(nargs > 0);
>>>>>>> fe09a7b5
    jl_datatype_t *sty = (jl_datatype_t*)ty;
    size_t nf = jl_datatype_nfields(sty);
    if (nf > 0) {
        if (jl_isbits(sty)) {
            Type *lt = julia_type_to_llvm(ty);
            // whether we should perform the initialization with the struct as a IR value
            // or instead initialize the stack buffer with stores
            bool init_as_value = false;
            if (lt->isVectorTy() ||
                jl_is_vecelement_type(ty) ||
                type_is_ghost(lt)) // maybe also check the size ?
                init_as_value = true;

            size_t na = nargs-1 < nf ? nargs-1 : nf;
            Value *strct;
            if (init_as_value)
                strct = UndefValue::get(lt == T_void ? NoopType : lt);
            else
                strct = emit_static_alloca(ctx, lt);

            unsigned idx = 0;
            for (size_t i = 0; i < na; i++) {
                jl_value_t *jtype = jl_svecref(sty->types, i);
                Type *fty = julia_type_to_llvm(jtype);
                const jl_cgval_t &fval_info = argv[i + 1];
                emit_typecheck(ctx, fval_info, jtype, "new");
                if (!type_is_ghost(fty)) {
                    Value *fval = NULL, *dest = NULL;
                    if (!init_as_value) {
                        // avoid unboxing the argument explicitly
                        // and use memcpy instead
                        dest = ctx.builder.CreateConstInBoundsGEP2_32(lt, strct, 0, i);
                    }
                    fval = emit_unbox(ctx, fty, fval_info, jtype, dest);

                    if (init_as_value) {
                        if (lt->isVectorTy())
                            strct = ctx.builder.CreateInsertElement(strct, fval, ConstantInt::get(T_int32, idx));
                        else if (jl_is_vecelement_type(ty))
                            strct = fval;  // VecElement type comes unwrapped in LLVM.
                        else if (lt->isAggregateType())
                            strct = ctx.builder.CreateInsertValue(strct, fval, ArrayRef<unsigned>(&idx, 1));
                        else
                            assert(false);
                    }
                }
                idx++;
            }
            if (init_as_value)
                return mark_julia_type(ctx, strct, false, ty);
            else
                return mark_julia_slot(strct, ty, NULL, tbaa_stack);
        }
        Value *strct = emit_allocobj(ctx, jl_datatype_size(sty),
                                     literal_pointer_val(ctx, (jl_value_t*)ty));
        jl_cgval_t strctinfo = mark_julia_type(ctx, strct, true, ty);
        for (size_t i = 0; i < nf; i++) {
            if (jl_field_isptr(sty, i)) {
                tbaa_decorate(strctinfo.tbaa, ctx.builder.CreateStore(
                        ConstantPointerNull::get(cast<PointerType>(T_prjlvalue)),
                        emit_bitcast(ctx,
                            ctx.builder.CreateGEP(emit_bitcast(ctx, decay_derived(strct), T_pint8),
                                ConstantInt::get(T_size, jl_field_offset(sty, i))),
                            T_pprjlvalue)));
            }
        }
        bool need_wb = false;
        // TODO: verify that nargs <= nf (currently handled by front-end)
        for (size_t i = 1; i < nargs; i++) {
            const jl_cgval_t &rhs = argv[i];
            if (jl_field_isptr(sty, i - 1) && !rhs.isboxed)
                need_wb = true;
            emit_typecheck(ctx, rhs, jl_svecref(sty->types, i - 1), "new");
            emit_setfield(ctx, sty, strctinfo, i - 1, rhs, false, need_wb);
        }
        return strctinfo;
    }
    else if (!sty->mutabl) {
        // 0 fields, ghost or bitstype
        if (jl_datatype_nbits(sty) == 0)
            return ghostValue(sty);
        bool isboxed;
        Type *lt = julia_type_to_llvm(ty, &isboxed);
        assert(!isboxed);
        return mark_julia_type(ctx, UndefValue::get(lt), false, ty);
    }
    else {
        // 0 fields, singleton
        assert(sty->instance != NULL);
        return mark_julia_const(sty->instance);
    }
}

static Value *emit_exc_in_transit(jl_codectx_t &ctx)
{
    Value *pexc_in_transit = emit_bitcast(ctx, ctx.ptlsStates, T_pprjlvalue);
    Constant *offset = ConstantInt::getSigned(T_int32,
        offsetof(jl_tls_states_t, exception_in_transit) / sizeof(void*));
    return ctx.builder.CreateGEP(pexc_in_transit, ArrayRef<Value*>(offset), "jl_exception_in_transit");
}

static void emit_signal_fence(jl_codectx_t &ctx)
{
#if defined(_CPU_ARM_) || defined(_CPU_AARCH64_)
    // LLVM generates very inefficient code (and might include function call)
    // for signal fence. Fallback to the poor man signal fence with
    // inline asm instead.
    // https://llvm.org/bugs/show_bug.cgi?id=27545
    ctx.builder.CreateCall(InlineAsm::get(FunctionType::get(T_void, false), "",
                                      "~{memory}", true));
#else
    ctx.builder.CreateFence(AtomicOrdering::SequentiallyConsistent, SingleThread);
#endif
}

static Value *emit_defer_signal(jl_codectx_t &ctx)
{
    Value *ptls = emit_bitcast(ctx, ctx.ptlsStates,
                                        PointerType::get(T_sigatomic, 0));
    Constant *offset = ConstantInt::getSigned(T_int32,
        offsetof(jl_tls_states_t, defer_signal) / sizeof(sig_atomic_t));
    return ctx.builder.CreateGEP(ptls, ArrayRef<Value*>(offset), "jl_defer_signal");
}

static int compare_cgparams(const jl_cgparams_t *a, const jl_cgparams_t *b)
{
    return (a->cached == b->cached) &&
           // language features
           (a->runtime == b->runtime) &&
           (a->exceptions == b->exceptions) &&
           (a->track_allocations == b->track_allocations) &&
           (a->code_coverage == b->code_coverage) &&
           (a->static_alloc == b->static_alloc) &&
           (a->dynamic_alloc == b->dynamic_alloc) &&
           // hooks
           (a->hooks.module_setup == b->hooks.module_setup) &&
           (a->hooks.module_activation == b->hooks.module_activation) &&
           (a->hooks.raise_exception == b->hooks.raise_exception);
}<|MERGE_RESOLUTION|>--- conflicted
+++ resolved
@@ -196,25 +196,7 @@
                 llvm::dwarf::DW_ATE_unsigned);
         jdt->ditype = t;
         return t;
-<<<<<<< HEAD
-    #else
-        DIType t = dbuilder->createBasicType(
-                jl_symbol_name(jdt->name->name),
-                SizeInBits,
-                8 * jdt->layout->alignment,
-                llvm::dwarf::DW_ATE_unsigned);
-        MDNode *M = t;
-        jdt->ditype = M;
-        return t;
-    #endif
-    }
-    #if JL_LLVM_VERSION >= 30700
-    else if (!jl_is_concrete_type(jt)) {
-        jdt->ditype = jl_pvalue_dillvmt;
-        return jl_pvalue_dillvmt;
-=======
 #endif
->>>>>>> fe09a7b5
     }
     if (jl_is_structtype(jt) && jdt->layout) {
         size_t ntypes = jl_datatype_nfields(jdt);
@@ -598,14 +580,10 @@
     size_t i, l = jl_svec_len(t);
     if (l > 0) {
         jl_value_t *t0 = jl_svecref(t, 0);
-<<<<<<< HEAD
-        if (!jl_is_concrete_type(t0))
-=======
-        if (!jl_is_leaf_type(t0)) {
+        if (!jl_is_concrete_type(t0)) {
             if (allow_va && jl_is_vararg_type(t0) &&
-                  jl_is_leaf_type(jl_unwrap_vararg(t0)))
+                  jl_is_concrete_type(jl_unwrap_vararg(t0)))
                 return true;
->>>>>>> fe09a7b5
             return false;
         }
         for(i=1; i < l; i++) {
@@ -722,7 +700,7 @@
     // given p, a jl_value_t*, compute its type tag
     // The raw address is not GC-safe to load from as it may have mask bits set.
     // Note that this gives the optimizer license to not root this value. That
-    // is fine however, since leaf types are not GCed at the moment. Should
+    // is fine however, since concrete types are not GCed at the moment. Should
     // that ever change, this may have to go through a special intrinsic.
     Value *addr = emit_bitcast(ctx, emit_typeptr_addr(ctx, tt), T_ppjlvalue);
     tt = tbaa_decorate(tbaa_tag, ctx.builder.CreateLoad(addr));
@@ -732,13 +710,9 @@
 static jl_cgval_t emit_typeof(jl_codectx_t &ctx, const jl_cgval_t &p)
 {
     // given p, compute its type
-<<<<<<< HEAD
-    if (!p.constant && p.isboxed && !jl_is_concrete_type(p.typ)) {
-        return mark_julia_type(emit_typeof(p.V), true, jl_datatype_type, ctx, /*needsroot*/false);
-=======
     if (p.constant)
         return mark_julia_const(jl_typeof(p.constant));
-    if (p.isboxed && !jl_is_leaf_type(p.typ)) {
+    if (p.isboxed && !jl_is_concrete_type(p.typ)) {
         return mark_julia_type(ctx, emit_typeof(ctx, p.V), true, jl_datatype_type, /*needsroot*/false);
     }
     if (p.TIndex) {
@@ -775,7 +749,6 @@
             datatype = maybe_decay_untracked(mask_gc_bits(ctx, tbaa_decorate(tbaa_tag, ctx.builder.CreateLoad(pdatatype))));
         }
         return mark_julia_type(ctx, datatype, true, jl_datatype_type, /*needsroot*/false);
->>>>>>> fe09a7b5
     }
     jl_value_t *aty = p.typ;
     if (jl_is_type_type(aty)) {
@@ -849,7 +822,7 @@
 #endif
         return size;
     }
-    else if (jl_is_leaf_type(p.typ)) {
+    else if (jl_is_concrete_type(p.typ)) {
         return ConstantInt::get(T_int32, jl_datatype_size(p.typ));
     }
     else {
@@ -972,7 +945,7 @@
 }
 
 static inline void maybe_mark_argument_dereferenceable(Argument *A, jl_value_t *jt) {
-    if (!jl_is_leaf_type(jt)) {
+    if (!jl_is_concrete_type(jt)) {
         return;
     }
     size_t size = dereferenceable_size(jt);
@@ -995,7 +968,7 @@
 }
 
 static inline Instruction *maybe_mark_load_dereferenceable(Instruction *LI, bool can_be_null, jl_value_t *jt) {
-    if (!jl_is_leaf_type(jt)) {
+    if (!jl_is_concrete_type(jt)) {
         return LI;
     }
     size_t size = dereferenceable_size(jt);
@@ -1045,34 +1018,12 @@
             ctx.builder.CreateCall(prepare_call(jltypeassert_func), { vx, vtyp });
             return std::make_pair(ConstantInt::get(T_int1, 1), true);
         }
-<<<<<<< HEAD
-        istype = builder.CreateICmpNE(
-#if JL_LLVM_VERSION >= 30700
-                builder.CreateCall(prepare_call(jlisa_func), { vx, literal_pointer_val(type) }),
-#else
-                builder.CreateCall2(prepare_call(jlisa_func), vx, literal_pointer_val(type)),
-#endif
-                ConstantInt::get(T_int32, 0));
-    }
-    else if (jl_is_concrete_type(type)) {
-        istype = builder.CreateICmpEQ(emit_typeof_boxed(x, ctx), literal_pointer_val(type));
-    }
-    else {
-        Value *vxt = emit_typeof_boxed(x, ctx);
-        istype = builder.CreateICmpNE(
-#if JL_LLVM_VERSION >= 30700
-                builder.CreateCall(prepare_call(jlsubtype_func), { vxt, literal_pointer_val(type) }),
-#else
-                builder.CreateCall2(prepare_call(jlsubtype_func), vxt, literal_pointer_val(type)),
-#endif
-                ConstantInt::get(T_int32, 0));
-=======
         return std::make_pair(ctx.builder.CreateICmpNE(
                 ctx.builder.CreateCall(prepare_call(jlisa_func), { vx, vtyp }),
                 ConstantInt::get(T_int32, 0)), false);
     }
-    // tests for isa leaftype can be handled with pointer comparisons
-    if (jl_is_leaf_type(type)) {
+    // tests for is a concrete type can be handled with pointer comparisons
+    if (jl_is_concrete_type(type)) {
         if (x.TIndex) {
             unsigned tindex = get_box_tindex((jl_datatype_t*)type, x.typ);
             if (tindex > 0) {
@@ -1100,7 +1051,6 @@
         }
         return std::make_pair(ctx.builder.CreateICmpEQ(emit_typeof_boxed(ctx, x),
             maybe_decay_untracked(literal_pointer_val(ctx, type))), false);
->>>>>>> fe09a7b5
     }
     // everything else can be handled via subtype tests
     Value *vxt = maybe_decay_untracked(emit_typeof_boxed(ctx, x));
@@ -1130,27 +1080,15 @@
     }
 }
 
-<<<<<<< HEAD
-static void emit_concrete_check(Value *typ, const std::string &msg, jl_codectx_t *ctx)
-{
-    assert(typ->getType() == T_pjlvalue);
-    emit_typecheck(mark_julia_type(typ, true, jl_any_type, ctx, false), (jl_value_t*)jl_datatype_type, msg, ctx);
-    Value *isconcrete;
-    isconcrete = builder.CreateConstInBoundsGEP1_32(LLVM37_param(T_int8) emit_bitcast(typ, T_pint8), offsetof(jl_datatype_t, isconcrete));
-    isconcrete = builder.CreateLoad(isconcrete, tbaa_const);
-    isconcrete = builder.CreateTrunc(isconcrete, T_int1);
-    error_unless(isconcrete, msg, ctx);
-=======
-static void emit_leafcheck(jl_codectx_t &ctx, Value *typ, const std::string &msg)
+static void emit_concrete_check(jl_codectx_t &ctx, Value *typ, const std::string &msg)
 {
     assert(typ->getType() == T_prjlvalue);
     emit_typecheck(ctx, mark_julia_type(ctx, typ, true, jl_any_type, false), (jl_value_t*)jl_datatype_type, msg);
-    Value *isleaf;
-    isleaf = ctx.builder.CreateConstInBoundsGEP1_32(T_int8, emit_bitcast(ctx, decay_derived(typ), T_pint8), offsetof(jl_datatype_t, isleaftype));
-    isleaf = ctx.builder.CreateLoad(isleaf, tbaa_const);
-    isleaf = ctx.builder.CreateTrunc(isleaf, T_int1);
-    error_unless(ctx, isleaf, msg);
->>>>>>> fe09a7b5
+    Value *isconcrete;
+    isconcrete = ctx.builder.CreateConstInBoundsGEP1_32(T_int8, emit_bitcast(ctx, decay_derived(typ), T_pint8), offsetof(jl_datatype_t, isconcrete));
+    isconcrete = ctx.builder.CreateLoad(isconcrete, tbaa_const);
+    isconcrete = ctx.builder.CreateTrunc(isconcrete, T_int1);
+    error_unless(ctx, isconcrete, msg);
 }
 
 #define CHECK_BOUNDS 1
@@ -2026,20 +1964,6 @@
         // We have an undef value on a (hopefully) dead branch
         return UndefValue::get(T_prjlvalue);
     if (vinfo.constant)
-<<<<<<< HEAD
-        return literal_pointer_val(vinfo.constant);
-    assert(vinfo.V);
-    if (vinfo.isboxed)
-        return vinfo.V;
-
-    assert(jl_isbits(jt) && jl_is_concrete_type(jt) && "This type shouldn't have been unboxed.");
-    Type *t = julia_type_to_llvm(jt);
-    assert(!type_is_ghost(t)); // ghost values should have been handled by vinfo.constant above!
-    Value *box = _boxed_special(vinfo, t, ctx);
-    if (!box) {
-        box = init_bits_cgval(emit_allocobj(ctx, jl_datatype_size(jt), vinfo),
-                              vinfo, jl_is_mutable(jt) ? tbaa_mutab : tbaa_immut, ctx);
-=======
         return literal_pointer_val(ctx, vinfo.constant);
     if (vinfo.isboxed) {
         assert(vinfo.V && "Missing value for box.");
@@ -2055,7 +1979,7 @@
     }
     else {
         assert(vinfo.V && "Missing data for unboxed value.");
-        assert(jl_isbits(jt) && jl_is_leaf_type(jt) && "This type shouldn't have been unboxed.");
+        assert(jl_isbits(jt) && jl_is_concrete_type(jt) && "This type shouldn't have been unboxed.");
         Type *t = julia_type_to_llvm(jt);
         assert(!type_is_ghost(t)); // ghost values should have been handled by vinfo.constant above!
         box = _boxed_special(ctx, vinfo, t);
@@ -2063,7 +1987,6 @@
             box = emit_allocobj(ctx, jl_datatype_size(jt), literal_pointer_val(ctx, (jl_value_t*)jt));
             init_bits_cgval(ctx, box, vinfo, jl_is_mutable(jt) ? tbaa_mutab : tbaa_immut);
         }
->>>>>>> fe09a7b5
     }
     if (gcrooted) {
         // make a gcroot for the new box
@@ -2079,7 +2002,7 @@
 {
     if (AllocaInst *ai = dyn_cast<AllocaInst>(dest))
         ctx.builder.CreateStore(UndefValue::get(ai->getAllocatedType()), ai);
-    if (jl_is_leaf_type(src.typ) || src.constant) {
+    if (jl_is_concrete_type(src.typ) || src.constant) {
         jl_value_t *typ = src.constant ? jl_typeof(src.constant) : src.typ;
         Type *store_ty = julia_type_to_llvm(typ);
         assert(skip || jl_isbits(typ));
@@ -2257,13 +2180,8 @@
 static jl_cgval_t emit_new_struct(jl_codectx_t &ctx, jl_value_t *ty, size_t nargs, const jl_cgval_t *argv)
 {
     assert(jl_is_datatype(ty));
-<<<<<<< HEAD
     assert(jl_is_concrete_type(ty));
-    assert(nargs>0);
-=======
-    assert(jl_is_leaf_type(ty));
     assert(nargs > 0);
->>>>>>> fe09a7b5
     jl_datatype_t *sty = (jl_datatype_t*)ty;
     size_t nf = jl_datatype_nfields(sty);
     if (nf > 0) {
