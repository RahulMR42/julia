--- conflicted
+++ resolved
@@ -167,7 +167,6 @@
 end
 end
 
-<<<<<<< HEAD
 @windows_only begin
 const PATH_MAX=4096
 function real_path(fname::String)
@@ -187,8 +186,6 @@
     end
 end
 end
-=======
->>>>>>> 02099b84
 # get and set current directory
 
 function cwd()
@@ -199,19 +196,12 @@
     cstring(p)
 end
 
-<<<<<<< HEAD
-cd(dir::String) = system_error("chdir", ccall(:uv_chdir,Int32,(Ptr{Uint8},),dir) == -1)
+cd(dir::String) = system_error("chdir", ccall(:chdir,Int32,(Ptr{Uint8},),real_path(dir)) == -1)
 cd() = cd(ENV["HOME"])
 
 # do stuff in a directory, then return to current directory
 
 @unix_only begin
-=======
-cd(dir::String) = system_error("chdir", ccall(:chdir,Int32,(Ptr{Uint8},),dir) == -1)
-cd() = cd(ENV["HOME"])
-
-# do stuff in a directory, then return to current directory
->>>>>>> 02099b84
 function cd(f::Function, dir::String)
     fd = ccall(:open,Int32,(Ptr{Uint8},Int32),".",0)
     system_error("open", fd == -1)
